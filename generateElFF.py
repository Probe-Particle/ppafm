--- conflicted
+++ resolved
@@ -1,10 +1,4 @@
-<<<<<<< HEAD
-#!/usr/bin/python3 -u
-import sys
-import numpy as np
-=======
 #!/usr/bin/python
->>>>>>> 67543f09
 import os
 import sys
 
