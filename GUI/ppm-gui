#!/usr/bin/env python3

# https://matplotlib.org/examples/user_interfaces/index.html
# https://matplotlib.org/examples/user_interfaces/embedding_in_qt5.html
# embedding_in_qt5.py --- Simple Qt5 application embedding matplotlib canvases

import os
import sys
import time
import traceback
from enum import Enum

<<<<<<< HEAD
sys.path.append(os.path.split(sys.path[0])[0])
from ppafm import basUtils
from ppafm import PPPlot
from ppafm.ocl.AFMulator import AFMulator
from ppafm.ocl.field     import HartreePotential, hartreeFromFile
import ppafm.GridUtils    as GU
import ppafm.common       as PPU
=======
import numpy as np
from PyQt5 import QtCore, QtGui, QtWidgets

import matplotlib; matplotlib.use('Qt5Agg')

sys.path.append(os.path.split(sys.path[0])[0]) #;print(sys.path[-1])
import ppafm.common as PPU
import ppafm.GridUtils as GU
import ppafm.GUIWidgets as guiw
import ppafm.ocl.field as FFcl
>>>>>>> 338f9f3d
import ppafm.ocl.oclUtils as oclu
from ppafm import PPPlot, basUtils
from ppafm.ocl.AFMulator import AFMulator
from ppafm.ocl.field import HartreePotential, hartreeFromFile

Multipoles = Enum('Multipoles', 's pz dz2')

Presets = {
    'CO (Z8, dz2, Q-0.1, K0.25)': {
        'Z': 8,
        'Multipole': 'dz2',
        'Q': -0.1,
        'Sigma': 0.71,
        'K': [0.25, 0.25, 30.0],
        'EqPos': [0.0, 0.0, 3.0]
    },
    'Xe (Z54, s, Q0.3, K0.25)': {
        'Z': 54,
        'Multipole': 's',
        'Q': 0.3,
        'Sigma': 0.71,
        'K': [0.25, 0.25, 30.0],
        'EqPos': [0.0, 0.0, 3.0]
    },
    'Cl (Z17, s, Q-0.3, K0.50)': {
        'Z': 54,
        'Multipole': 's',
        'Q': -0.3,
        'Sigma': 0.71,
        'K': [0.50, 0.50, 30.0],
        'EqPos': [0.0, 0.0, 3.0]
    }
}

TTips = {
    'Preset': 'Preset: Apply a probe parameter preset.',
    'Z': 'Z: Probe atomic number. Determines the Lennard-Jones parameters of the force field.',
    'Multipole': 'Multipole: Probe charge multipole type:\ns: monopole\npz: dipole\ndz2: quadrupole.',
    'Q': 'Q: Probe charge/multipole magnitude.',
    'Sigma': 'Sigma: Probe charge distribution width.',
    'point_charge': 'Use point-charge approximation for probe charge distribution. Faster but less accurate.',
    'K': 'K: Force constants for harmonic force holding the probe to the tip in x, y, and radial directions.',
    'EqPos': 'Eq. Pos: Probe equilibrium position with respect to the tip in x, y, and radial directions. Non-zero values for x and y models asymmetry in tip adsorption.',
    'ScanStep': 'Scan step: Size of pixels in x and y directions and size of oscillation step in z direction.',
    'ScanSize': 'Scan size: Total size of scan region in x and y directions.',
    'ScanStart': 'Scan start: bottom left position of scan region in x and y directions.',
    'Distance': 'Distance: Average tip distance from the nucleus of the closest atom.',
    'Amplitude': 'Amplitude: Peak-to-peak oscillation amplitude for the tip.',
    'Rotation': 'Rotation: Set sample counter-clockwise rotation angle around center of atom coordinates.',
    'PBCz': 'z periodicity: When checked, the lattice is also periodic in z direction. This is usually not required, since the scan is aligned with the xy direction.',
    'PBC': 'Periodic Boundaries: Lattice vectors for periodic images of atoms. Does not affect electrostatics calculated from a Hartree potential file, which is always assumed to be periodic.',
    'k': 'k: Cantilever spring constant. Only appears as a scaling constant.',
    'f0': 'f0: Cantilever eigenfrequency. Only appears as a scaling constant.',
    'z_steps': 'z steps: Number of steps in the df approach curve in z direction when clicking on image.',
    'df_colorbar': 'Colorbar: Add a colorbar of df values to plot.',
    'df_range': 'df range: Minimum and maximum df value in colorbar.',
    'df_reset': 'Reset Range: Reset df colorbar range.',
    'view_geom': 'View Geometry: Show system geometry in ASE GUI.',
    'edit_geom': 'Edit Geometry: Edit the positions, atomic numbers, and charges of atoms.',
    'view_ff': 'View Forcefield: View forcefield components in a separate window.',
    'edit_ff': 'Edit Forcefield: Edit Lennard-Jones parameters of forcefield.'
}

def parse_args():
    from argparse import ArgumentParser
    parser = ArgumentParser('ppm')
    parser.add_argument("input", type=str, nargs='?', help="Input file.")
    parser.add_argument("-d", "--device", action="store", type=int, default=0, help="Choose OpenCL device.")
    parser.add_argument("-l", "--list-devices", action="store_true", help="List available devices and exit.")
    parser.add_argument("-v", '--verbosity', action="store", type=int, default=0, help="Set verbosity level (0-2)")
    args = parser.parse_args()
    return args

class ApplicationWindow(QtWidgets.QMainWindow):

    sw_pad = 4.0 # Default padding for scan window on each side of the molecule in xy plane
    zoom_step = 1.0 # How much to increase/reduce scan size on zoom
    df_range = (-1, 1) # min and max df value in colorbar
    fixed_df_range = False # Keep track if df range was fixed by user or should be set automatically

    def __init__(self, input_file=None, device=0, verbose=0):

        self.df = None
        self.xyzs = None
        self.Zs = None
        self.qs = None
        self.pbc_lvec = None
        self.rot = np.eye(3)
        self.df_points = []

        # Initialize OpenCL environment on chosen device and create an afmulator instance to use for simulations
        oclu.init_env(device)
        self.afmulator = AFMulator()

        # Set verbosity level to same value everywhere
        if verbose > 0: print(f'Verbosity level = {verbose}')
        self.verbose = verbose
        self.afmulator.verbose = verbose
        self.afmulator.forcefield.verbose = verbose
        self.afmulator.scanner.verbose = verbose
        FFcl.bRuntime = verbose > 1

        # --- init QtMain
        QtWidgets.QMainWindow.__init__(self)
        self.setAttribute(QtCore.Qt.WA_DeleteOnClose)
        self.setWindowTitle("Probe Particle Model")
        self.main_widget = QtWidgets.QWidget(self)
        l00 = QtWidgets.QHBoxLayout(self.main_widget)
        l1 = QtWidgets.QVBoxLayout(self.main_widget); l00.addLayout(l1, 2)
        self.figCan = guiw.FigImshow( parentWiget=self.main_widget, parentApp=self, width=5, height=4,
            dpi=100, verbose=verbose)
        l1.addWidget(self.figCan)
        self.resize(1100, 600)
        self.main_widget.setFocus()
        self.setCentralWidget(self.main_widget)

        # -------- Status Bar
        self.status_bar = QtWidgets.QStatusBar()
        self.status_bar.setSizeGripEnabled(False)
        self.dim_label = QtWidgets.QLabel('')
        self.status_bar.addPermanentWidget(self.dim_label)
        l1.addWidget(self.status_bar)

<<<<<<< HEAD
        # -------- Settings
        self.l0 = QtWidgets.QVBoxLayout(self.main_widget); l00.addLayout(self.l0, 1)
        self._create_probe_settings_ui()
        _separator_line(self.l0)
        self._create_scan_settings_ui()
        _separator_line(self.l0)
        self._create_pbc_settings_ui()
        _separator_line(self.l0)
        self._create_df_settings_ui()
        _separator_line(self.l0)
        self._create_buttons_ui()

        # Create curve plotting window
        self.figCurv = guiw.PlotWindow(parent=self, width=5, height=4, dpi=100)
=======
        # ------- Probe Settings
        vb = QtWidgets.QHBoxLayout(); l0.addLayout(vb)
        lb = QtWidgets.QLabel("Probe settings"); lb.setAlignment(QtCore.Qt.AlignCenter)
        font = lb.font(); font.setPointSize(12); lb.setFont(font); lb.setMaximumHeight(50)
        vb.addWidget(lb)

        vb = QtWidgets.QHBoxLayout(); l0.addLayout(vb)
        lb = QtWidgets.QLabel("Preset"); lb.setToolTip(TTips['Preset']); vb.addWidget(lb, 1)
        sl = QtWidgets.QComboBox(); self.slPreset = sl; sl.addItems(Presets.keys())
        sl.currentIndexChanged.connect(self.applyPreset); sl.setToolTip(TTips['Preset']); vb.addWidget(sl, 6)

        vb = QtWidgets.QHBoxLayout(); l0.addLayout(vb)
        lb = QtWidgets.QLabel("Z"); lb.setToolTip(TTips['Z']); vb.addWidget(lb, 1)
        bx = QtWidgets.QSpinBox(); bx.setRange(0, 200); bx.setValue(8); bx.valueChanged.connect(self.updateParams); bx.setToolTip(TTips['Z']); vb.addWidget(bx, 2); self.bxZPP=bx

        lb = QtWidgets.QLabel("Multipole"); lb.setToolTip(TTips['Multipole']); vb.addWidget(lb, 2)
        sl = QtWidgets.QComboBox(); self.slMultipole = sl; sl.addItems([m.name for m in Multipoles]); sl.setCurrentIndex(sl.findText(Multipoles.dz2.name))
        sl.currentIndexChanged.connect(self.updateParams); sl.setToolTip(TTips['Multipole']); vb.addWidget(sl, 2)

        vb = QtWidgets.QHBoxLayout(); l0.addLayout(vb)
        lb = QtWidgets.QLabel("Q [e]"); lb.setToolTip(TTips['Q']); vb.addWidget(lb, 1)
        bx = QtWidgets.QDoubleSpinBox(); bx.setRange(-2.0, 2.0); bx.setValue(-0.1); bx.setSingleStep(0.05); bx.valueChanged.connect(self.updateParams); bx.setToolTip(TTips['Q']); vb.addWidget(bx, 2); self.bxQ=bx
        lb = QtWidgets.QLabel("Sigma [Å]"); lb.setToolTip(TTips['Sigma']); vb.addWidget(lb, 2)
        bx = QtWidgets.QDoubleSpinBox(); bx.setRange(0.0, 2.0); bx.setValue(0.71); bx.setSingleStep(0.05); bx.valueChanged.connect(self.updateParams); bx.setToolTip(TTips['Sigma']); vb.addWidget(bx, 2); self.bxS=bx
        lb = QtWidgets.QLabel("Point Charges"); lb.setToolTip(TTips['point_charge']); vb.addWidget(lb)
        bx = QtWidgets.QCheckBox(); bx.setChecked(True); bx.toggled.connect(self.updateParams); bx.setToolTip(TTips['point_charge']); vb.addWidget(bx); self.bxPC = bx

        vb = QtWidgets.QHBoxLayout(); l0.addLayout(vb)
        bxl = QtWidgets.QVBoxLayout(); vb.addLayout(bxl, 1)
        bxr = QtWidgets.QVBoxLayout(); vb.addLayout(bxr, 3)

        lb = QtWidgets.QLabel("K (x,y,R) [N/m]"); lb.setToolTip(TTips['K']); bxl.addWidget(lb)
        lb = QtWidgets.QLabel("Eq. pos (x,y,R) [Å]"); lb.setToolTip(TTips['EqPos']); bxl.addWidget(lb)

        vb = QtWidgets.QHBoxLayout(); bxr.addLayout(vb)
        bx = QtWidgets.QDoubleSpinBox(); bx.setRange(0.0,   2.0); bx.setValue(0.25); bx.setSingleStep(0.05); bx.valueChanged.connect(self.updateParams); bx.setToolTip(TTips['K']); vb.addWidget(bx); self.bxKx=bx
        bx = QtWidgets.QDoubleSpinBox(); bx.setRange(0.0,   2.0); bx.setValue(0.25); bx.setSingleStep(0.05); bx.valueChanged.connect(self.updateParams); bx.setToolTip(TTips['K']); vb.addWidget(bx); self.bxKy=bx
        bx = QtWidgets.QDoubleSpinBox(); bx.setRange(0.0, 100.0); bx.setValue(30.0); bx.setSingleStep(5.0); bx.valueChanged.connect(self.updateParams); bx.setToolTip(TTips['K']); vb.addWidget(bx); self.bxKr=bx

        vb = QtWidgets.QHBoxLayout(); bxr.addLayout(vb)
        bx = QtWidgets.QDoubleSpinBox(); bx.setRange(-2.0, 2.0); bx.setValue(0.0);  bx.setSingleStep(0.1); bx.valueChanged.connect(self.updateParams); bx.setToolTip(TTips['EqPos']); vb.addWidget(bx); self.bxP0x=bx
        bx = QtWidgets.QDoubleSpinBox(); bx.setRange(-2.0, 2.0); bx.setValue(0.0);  bx.setSingleStep(0.1); bx.valueChanged.connect(self.updateParams); bx.setToolTip(TTips['EqPos']); vb.addWidget(bx); self.bxP0y=bx
        bx = QtWidgets.QDoubleSpinBox(); bx.setRange( 0.0, 10.0); bx.setValue(3.0); bx.setSingleStep(0.1); bx.valueChanged.connect(self.updateParams); bx.setToolTip(TTips['EqPos']); vb.addWidget(bx); self.bxP0r=bx

        ln = QtWidgets.QFrame(); l0.addWidget(ln); ln.setFrameShape(QtWidgets.QFrame.HLine); ln.setFrameShadow(QtWidgets.QFrame.Sunken)

        # ------- Scan settings
        vb = QtWidgets.QHBoxLayout(); l0.addLayout(vb)
        lb = QtWidgets.QLabel("Scan settings"); lb.setAlignment(QtCore.Qt.AlignCenter)
        font = lb.font(); font.setPointSize(12); lb.setFont(font); lb.setMaximumHeight(50)
        vb.addWidget(lb)

        vb = QtWidgets.QHBoxLayout(); l0.addLayout(vb)
        bxl = QtWidgets.QVBoxLayout(); vb.addLayout(bxl, 1)
        bxr = QtWidgets.QVBoxLayout(); vb.addLayout(bxr, 3)

        lb = QtWidgets.QLabel("Scan step (x,y,z)[Å]"); lb.setToolTip(TTips['ScanStep']); bxl.addWidget(lb)
        lb = QtWidgets.QLabel("Scan size (x,y)[Å]"); lb.setToolTip(TTips['ScanSize']); bxl.addWidget(lb)
        lb = QtWidgets.QLabel("Scan start (x,y)[Å]"); lb.setToolTip(TTips['ScanStart']); bxl.addWidget(lb)

        vb = QtWidgets.QHBoxLayout(); bxr.addLayout(vb)
        bx = QtWidgets.QDoubleSpinBox(); bx.setRange(0.02,0.5); bx.setValue(0.1); bx.setSingleStep(0.02); bx.valueChanged.connect(self.updateScanWindow); bx.setToolTip(TTips['ScanStep']); vb.addWidget(bx); self.bxStepX=bx
        bx = QtWidgets.QDoubleSpinBox(); bx.setRange(0.02,0.5); bx.setValue(0.1); bx.setSingleStep(0.02); bx.valueChanged.connect(self.updateScanWindow); bx.setToolTip(TTips['ScanStep']); vb.addWidget(bx); self.bxStepY=bx
        bx = QtWidgets.QDoubleSpinBox(); bx.setRange(0.02,0.5); bx.setValue(0.1); bx.setSingleStep(0.02); bx.valueChanged.connect(self.updateScanWindow); bx.setToolTip(TTips['ScanStep']); vb.addWidget(bx); self.bxStepZ=bx

        vb = QtWidgets.QHBoxLayout(); bxr.addLayout(vb)
        bx = QtWidgets.QDoubleSpinBox(); bx.setRange(1.0, 100.0); bx.setValue(16.0); bx.setSingleStep(0.1); bx.valueChanged.connect(self.updateScanWindow); bx.setToolTip(TTips['ScanSize']); vb.addWidget(bx); self.bxSSx=bx
        bx = QtWidgets.QDoubleSpinBox(); bx.setRange(1.0, 100.0); bx.setValue(16.0); bx.setSingleStep(0.1); bx.valueChanged.connect(self.updateScanWindow); bx.setToolTip(TTips['ScanSize']); vb.addWidget(bx); self.bxSSy=bx

        vb = QtWidgets.QHBoxLayout(); bxr.addLayout(vb)
        bx = QtWidgets.QDoubleSpinBox(); bx.setRange(-100.0, 100.0); bx.setValue(0.0); bx.setSingleStep(0.1); bx.valueChanged.connect(self.updateScanWindow); bx.setToolTip(TTips['ScanStart']); vb.addWidget(bx); self.bxSCx=bx
        bx = QtWidgets.QDoubleSpinBox(); bx.setRange(-100.0, 100.0); bx.setValue(0.0); bx.setSingleStep(0.1); bx.valueChanged.connect(self.updateScanWindow); bx.setToolTip(TTips['ScanStart']); vb.addWidget(bx); self.bxSCy=bx

        vb = QtWidgets.QHBoxLayout(); l0.addLayout(vb)
        lb = QtWidgets.QLabel("Distance [Å]"); lb.setToolTip(TTips['Distance']); vb.addWidget(lb)
        bx = QtWidgets.QDoubleSpinBox(); bx.setRange(-1000.0, 1000.0); bx.setValue(6.5); bx.setSingleStep(0.1); bx.valueChanged.connect(self.updateScanWindow); bx.setToolTip(TTips['Distance']); vb.addWidget(bx); self.bxD=bx
        lb = QtWidgets.QLabel("Amplitude [Å]"); lb.setToolTip(TTips['Amplitude']); vb.addWidget(lb)
        bx = QtWidgets.QDoubleSpinBox(); bx.setRange(0.0, 100.0); bx.setValue(1.0); bx.setSingleStep(0.1); bx.valueChanged.connect(self.updateScanWindow); bx.setToolTip(TTips['Amplitude']); vb.addWidget(bx); self.bxA=bx
        lb = QtWidgets.QLabel("Rotation"); lb.setToolTip(TTips['Rotation']); vb.addWidget(lb)
        bx = QtWidgets.QDoubleSpinBox(); bx.setRange(-360.0, 360.0); bx.setValue(0.0); bx.setSingleStep(5.0); bx.valueChanged.connect(self.updateRotation); bx.setToolTip(TTips['Rotation']); vb.addWidget(bx); self.bxRot=bx

        ln = QtWidgets.QFrame(); l0.addWidget(ln); ln.setFrameShape(QtWidgets.QFrame.HLine); ln.setFrameShadow(QtWidgets.QFrame.Sunken)

        # ------- Periodic Boundaries
        vb = QtWidgets.QHBoxLayout(); l0.addLayout(vb)
        lb = QtWidgets.QLabel("Periodic Boundaries"); lb.setAlignment(QtCore.Qt.AlignCenter)
        font = lb.font(); font.setPointSize(12); lb.setFont(font); lb.setMaximumHeight(50)
        vb.addWidget(lb)

        vb = QtWidgets.QHBoxLayout(); l0.addLayout(vb)
        lb = QtWidgets.QLabel("Use periodic boundary conditions"); vb.addWidget(lb)
        bx = QtWidgets.QCheckBox(); bx.setChecked(True); bx.toggled.connect(self.updatePBC); vb.addWidget(bx); self.bxPBC = bx
        lb = QtWidgets.QLabel("z periodicity"); lb.setToolTip(TTips['PBCz']); vb.addWidget(lb)
        bx = QtWidgets.QCheckBox(); bx.setChecked(False); bx.toggled.connect(self.updatePBC); bx.setToolTip(TTips['PBCz']); vb.addWidget(bx); self.bxPBCz = bx

        vb = QtWidgets.QHBoxLayout(); l0.addLayout(vb)
        bxl = QtWidgets.QVBoxLayout(); vb.addLayout(bxl, 1)
        bxr = QtWidgets.QVBoxLayout(); vb.addLayout(bxr, 3)

        lb = QtWidgets.QLabel("A (x, y, z) [Å]"); lb.setToolTip(TTips['PBC']); bxl.addWidget(lb)
        lb = QtWidgets.QLabel("B (x, y, z) [Å]"); lb.setToolTip(TTips['PBC']); bxl.addWidget(lb)
        lb = QtWidgets.QLabel("C (x, y, z) [Å]"); lb.setToolTip(TTips['PBC']); bxl.addWidget(lb)

        vb = QtWidgets.QHBoxLayout(); bxr.addLayout(vb)
        bx = QtWidgets.QDoubleSpinBox(); bx.setRange(-100, 100); bx.setValue(50); bx.setSingleStep(0.1); bx.valueChanged.connect(self.updatePBC); bx.setToolTip(TTips['PBC']); vb.addWidget(bx); self.bxPBCAx=bx
        bx = QtWidgets.QDoubleSpinBox(); bx.setRange(-100, 100); bx.setValue(0); bx.setSingleStep(0.1); bx.valueChanged.connect(self.updatePBC); bx.setToolTip(TTips['PBC']); vb.addWidget(bx); self.bxPBCAy=bx
        bx = QtWidgets.QDoubleSpinBox(); bx.setRange(-100, 100); bx.setValue(0); bx.setSingleStep(0.1); bx.valueChanged.connect(self.updatePBC); bx.setToolTip(TTips['PBC']); vb.addWidget(bx); self.bxPBCAz=bx

        vb = QtWidgets.QHBoxLayout(); bxr.addLayout(vb)
        bx = QtWidgets.QDoubleSpinBox(); bx.setRange(-100, 100); bx.setValue(0); bx.setSingleStep(0.1); bx.valueChanged.connect(self.updatePBC); bx.setToolTip(TTips['PBC']); vb.addWidget(bx); self.bxPBCBx=bx
        bx = QtWidgets.QDoubleSpinBox(); bx.setRange(-100, 100); bx.setValue(50); bx.setSingleStep(0.1); bx.valueChanged.connect(self.updatePBC); bx.setToolTip(TTips['PBC']); vb.addWidget(bx); self.bxPBCBy=bx
        bx = QtWidgets.QDoubleSpinBox(); bx.setRange(-100, 100); bx.setValue(0); bx.setSingleStep(0.1); bx.valueChanged.connect(self.updatePBC); bx.setToolTip(TTips['PBC']); vb.addWidget(bx); self.bxPBCBz=bx

        vb = QtWidgets.QHBoxLayout(); bxr.addLayout(vb)
        bx = QtWidgets.QDoubleSpinBox(); bx.setRange(-100, 100); bx.setValue(0); bx.setSingleStep(0.1); bx.valueChanged.connect(self.updatePBC); bx.setToolTip(TTips['PBC']); vb.addWidget(bx); self.bxPBCCx=bx
        bx = QtWidgets.QDoubleSpinBox(); bx.setRange(-100, 100); bx.setValue(0); bx.setSingleStep(0.1); bx.valueChanged.connect(self.updatePBC); bx.setToolTip(TTips['PBC']); vb.addWidget(bx); self.bxPBCCy=bx
        bx = QtWidgets.QDoubleSpinBox(); bx.setRange(-100, 100); bx.setValue(100); bx.setSingleStep(0.1); bx.valueChanged.connect(self.updatePBC); bx.setToolTip(TTips['PBC']); vb.addWidget(bx); self.bxPBCCz=bx

        ln = QtWidgets.QFrame(); l0.addWidget(ln); ln.setFrameShape(QtWidgets.QFrame.HLine); ln.setFrameShadow(QtWidgets.QFrame.Sunken)

        # ------- df Conversion
        vb = QtWidgets.QHBoxLayout(); l0.addLayout(vb)
        lb = QtWidgets.QLabel("df settings"); lb.setAlignment(QtCore.Qt.AlignCenter)
        font = lb.font(); font.setPointSize(12); lb.setFont(font); lb.setMaximumHeight(50)
        vb.addWidget(lb)

        vb = QtWidgets.QHBoxLayout(); l0.addLayout(vb)
        lb = QtWidgets.QLabel("k [kN/m]"); lb.setToolTip(TTips['k']); vb.addWidget(lb)
        bx = QtWidgets.QDoubleSpinBox(); bx.setRange(0,1000.0); bx.setSingleStep(0.1); bx.setValue(1.8);  bx.valueChanged.connect(self.updateScanWindow); bx.setToolTip(TTips['k']); vb.addWidget(bx); self.bxCant_K=bx
        lb = QtWidgets.QLabel("f0 [kHz]"); lb.setToolTip(TTips['f0']); vb.addWidget(lb)
        bx = QtWidgets.QDoubleSpinBox(); bx.setRange(0,2000.0); bx.setSingleStep(1.0); bx.setValue(30.3); bx.valueChanged.connect(self.updateScanWindow); bx.setToolTip(TTips['f0']); vb.addWidget(bx); self.bxCant_f0=bx
        lb = QtWidgets.QLabel("z steps"); lb.setToolTip(TTips['z_steps']); vb.addWidget(lb, 1)
        bx = QtWidgets.QSpinBox(); bx.setRange(1, 50); bx.setValue(10); bx.valueChanged.connect(self.updateScanWindow); bx.setToolTip(TTips['z_steps']); vb.addWidget(bx, 2); self.bxdfst=bx

        vb = QtWidgets.QHBoxLayout(); l0.addLayout(vb)
        lb = QtWidgets.QLabel("Colorbar"); lb.setToolTip(TTips['df_colorbar']); vb.addWidget(lb)
        bx = QtWidgets.QCheckBox(); bx.setChecked(False); bx.toggled.connect(self.updateDfColorbar); bx.setToolTip(TTips['df_colorbar']); vb.addWidget(bx); self.bxDfCbar = bx
        lb = QtWidgets.QLabel("df range"); lb.setToolTip(TTips['df_range']); vb.addWidget(lb)
        bx = QtWidgets.QDoubleSpinBox(); bx.setRange(-1000, 1000); bx.setSingleStep(0.1); bx.setValue(-1); bx.valueChanged.connect(self.updateDfRange); bx.setDisabled(True); bx.setToolTip(TTips['df_range']); vb.addWidget(bx); self.bxDfMin=bx
        bx = QtWidgets.QDoubleSpinBox(); bx.setRange(-1000, 1000); bx.setSingleStep(0.1); bx.setValue(1); bx.valueChanged.connect(self.updateDfRange); bx.setDisabled(True); bx.setToolTip(TTips['df_range']); vb.addWidget(bx); self.bxDfMax=bx
        bt = QtWidgets.QPushButton('Reset', self); bt.setToolTip(TTips['df_reset']); bt.clicked.connect(self.resetDfRange); bt.setDisabled(True); self.btDfReset = bt; vb.addWidget(bt)

        ln = QtWidgets.QFrame(); l0.addWidget(ln); ln.setFrameShape(QtWidgets.QFrame.HLine); ln.setFrameShadow(QtWidgets.QFrame.Sunken)

        # ------- Buttons
        vb = QtWidgets.QHBoxLayout(); l0.addLayout(vb)

        # Geometry viewer
        bt = QtWidgets.QPushButton('View Geometry', self)
        bt.setToolTip(TTips['view_geom'])
        bt.clicked.connect(self.showGeometry)
        self.btViewGeom = bt; vb.addWidget(bt)

        # Geometry editor
        self.geomEditor = None
        bt = QtWidgets.QPushButton('Edit Geometry', self)
        bt.setToolTip(TTips['edit_geom'])
        bt.clicked.connect(self.showGeomEditor)
        self.btEditAtoms = bt; vb.addWidget(bt)

        vb = QtWidgets.QHBoxLayout(); l0.addLayout(vb)

        # Forcefield viewer
        self.FFViewer = guiw.FFViewer(self, verbose=verbose)
        bt = QtWidgets.QPushButton('View Forcefield', self)
        bt.setToolTip(TTips['view_ff'])
        bt.clicked.connect(self.showFFViewer)
        self.btViewFF = bt; vb.addWidget(bt)

        # Forcefield parameter editor
        self.FFEditor = guiw.LJParamEditor(self.afmulator.typeParams, self)
        bt = QtWidgets.QPushButton('Edit Forcefield', self)
        bt.setToolTip(TTips['edit_ff'])
        bt.clicked.connect(self.FFEditor.show)
        self.btEditFF = bt; vb.addWidget(bt)

        vb = QtWidgets.QHBoxLayout(); l0.addLayout(vb)

        # --- btLoad
        self.btLoad = QtWidgets.QPushButton('Open File...', self)
        self.btLoad.setToolTip('Open new file.')
        self.btLoad.clicked.connect(self.openFile)
        vb.addWidget( self.btLoad )

        # --- btSave
        self.btSave = QtWidgets.QPushButton('Save Image...', self)
        self.btSave.setToolTip('Save current image.')
        self.btSave.clicked.connect(self.saveFig)
        vb.addWidget( self.btSave )

        # --- btSaveW (W- wsxm)
        self.btSaveW = QtWidgets.QPushButton('Save df...', self)
        self.btSaveW.setToolTip('Save current frequency shift data.')
        self.btSaveW.clicked.connect(self.saveDataW)
        vb.addWidget( self.btSaveW )

        self.main_widget.setFocus()
        self.setCentralWidget(self.main_widget)
        self.figCurv = guiw.PlotWindow( parent=self, width=5, height=4, dpi=100)

        self.main_widget.setFocus()
        self.setCentralWidget(self.main_widget)
>>>>>>> 338f9f3d

        if input_file:
            self.loadInput(input_file)

    def status_message(self, msg):
        self.status_bar.showMessage(msg)
        self.status_bar.repaint()

    def setScanWindow(self, scan_size, scan_start, step, distance, amplitude):
        '''Set scan window in AFMulator and update input fields'''

        if self.xyzs is None: return

        # Make scan size and amplitude multiples of the step size
        scan_dim = np.round([
            scan_size[0] / step[0] + 1,
            scan_size[1] / step[1] + 1,
            amplitude    / step[2]
        ]).astype(np.int32)
        scan_size = (scan_dim[:2] - 1) * step[:2]
        amplitude = scan_dim[2] * step[2]
        z_extra_steps = self.bxdfst.value() - 1
        scan_dim[2] += z_extra_steps
        z = self.xyzs[:, 2].max() + distance
        z_min = z - amplitude / 2
        z_max = z + amplitude / 2 + z_extra_steps * step[2]
        scan_window = (
            (scan_start[0]               , scan_start[1]               , z_min),
            (scan_start[0] + scan_size[0], scan_start[1] + scan_size[1], z_max)
        )
        self.afmulator.kCantilever = self.bxCant_K.value()
        self.afmulator.f0Cantilever = self.bxCant_f0.value()
        if self.verbose > 0: print("setScanWindow", step, scan_size, scan_start, scan_dim, scan_window)

        # Set new values to the fields
        guiw.set_box_value(self.bxSSx, scan_size[0])
        guiw.set_box_value(self.bxSSy, scan_size[1])
        guiw.set_box_value(self.bxSCx, scan_start[0])
        guiw.set_box_value(self.bxSCy, scan_start[1])
        guiw.set_box_value(self.bxD, distance)
        guiw.set_box_value(self.bxA, amplitude)

        # Set scan size and amplitude increments to match the set step size
        self.bxSSx.setSingleStep(step[0])
        self.bxSSy.setSingleStep(step[1])
        self.bxA.setSingleStep(step[2])

        # Set new scan window and dimension in AFMulator, and infer FF lvec from the scan window
        self.afmulator.setScanWindow(scan_window, tuple(scan_dim), scan_dim[2] - z_extra_steps)
        self.afmulator.setLvec()

        # Update status bar info
        ff_dim = self.afmulator.forcefield.nDim
        self.dim_label.setText(f'Scan dim: {scan_dim[0]}x{scan_dim[1]}x{scan_dim[2]} | '
            f'FF dim: {ff_dim[0]}x{ff_dim[1]}x{ff_dim[2]}')

        if self.verbose > 0: print('lvec:\n', self.afmulator.forcefield.nDim, self.afmulator.lvec)

    def scanWindowFromGeom(self):
        '''Infer and set scan window from current geometry'''
        if self.xyzs is None: return
        scan_size = self.xyzs[:, :2].max(axis=0) - self.xyzs[:, :2].min(axis=0) + 2 * self.sw_pad
        scan_start = (self.xyzs[:, :2].max(axis=0) + self.xyzs[:, :2].min(axis=0)) / 2 - scan_size / 2
        step = np.array([self.bxStepX.value(), self.bxStepY.value(), self.bxStepZ.value()])
        distance = self.bxD.value()
        amplitude = self.bxA.value()
        self.setScanWindow(scan_size, scan_start, step, distance, amplitude)

    def updateScanWindow(self):
        '''Get scan window from input fields and update'''
        if self.xyzs is None: return
        scan_size = np.array([self.bxSSx.value(), self.bxSSy.value()])
        scan_start = np.array([self.bxSCx.value(), self.bxSCy.value()])
        step = np.array([self.bxStepX.value(), self.bxStepY.value(), self.bxStepZ.value()])
        distance = self.bxD.value()
        amplitude = self.bxA.value()
        self.setScanWindow(scan_size, scan_start, step, distance, amplitude)
        self.update()

    def updateRotation(self):
        '''Get rotation from input field and update'''
        a = self.bxRot.value() / 180 * np.pi
        self.rot = np.array([
            [np.cos(a), -np.sin(a), 0],
            [np.sin(a),  np.cos(a), 0],
            [        0,          0, 1]
        ])
        if self.verbose > 0: print('updateRotation', a, self.rot)
        self.update()

    def updateParams(self):
        '''Get parameter values from input fields and update'''

        if self.xyzs is None: return

        Q = self.bxQ.value()
        sigma = self.bxS.value()
        multipole = self.slMultipole.currentText()
        tipStiffness = [self.bxKx.value(), self.bxKy.value(), 0.0, self.bxKr.value()]
        tipR0 = [self.bxP0x.value(), self.bxP0y.value(), self.bxP0r.value()]
        use_point_charge = self.bxPC.isChecked()

        if multipole == 's':
            Qs = [Q, 0, 0, 0]
            QZs = [0, 0, 0, 0]
        elif multipole == 'pz':
            Qs = [Q, -Q, 0, 0]
            QZs = [sigma, -sigma, 0, 0]
        elif multipole == 'dz2':
            Qs = [Q, -2*Q, Q, 0]
            QZs = [sigma, 0, -sigma, 0]

        if self.verbose > 0: print('updateParams', Q, sigma, multipole, tipStiffness, tipR0,
            use_point_charge, type(self.qs))

        self.afmulator.iZPP = int(self.bxZPP.value())
        self.afmulator.setQs(Qs, QZs)
        if use_point_charge:
            self.afmulator.setRho(None, sigma)
        elif isinstance(self.qs, HartreePotential):
            self.afmulator.setRho({multipole: Q}, sigma)
        self.afmulator.scanner.stiffness = np.array(tipStiffness, dtype=np.float32) / -PPU.eVA_Nm
        self.afmulator.tipR0 = tipR0

        self.update()

    def setDfRange(self, df_range):
        '''Set df range in input boxes'''
        guiw.set_box_value(self.bxDfMin, df_range[0])
        guiw.set_box_value(self.bxDfMax, df_range[1])

    def dfRangeFromData(self):
        '''Set colorbar df range from current df data'''
        if self.df is None: return
        self.df_range = (self.df[:, :, -1].min(), self.df[:, :, -1].max())
        self.setDfRange(self.df_range)

    def updateDfRange(self):
        '''Get df range from input field and update plot'''
        self.fixed_df_range = True
        self.df_range = (self.bxDfMin.value(),  self.bxDfMax.value())
        self.updateDataView()

    def resetDfRange(self):
        '''Reset df range to min-max values in current image and update plot'''
        self.fixed_df_range = False
        self.dfRangeFromData()
        self.updateDataView()

    def updateDfColorbar(self):
        '''Get colorbar state and update plot'''
        if self.bxDfCbar.isChecked():
            self.bxDfMin.setDisabled(False)
            self.bxDfMax.setDisabled(False)
            self.btDfReset.setDisabled(False)
        else:
            self.fixed_df_range = False
            self.dfRangeFromData()
            self.bxDfMin.setDisabled(True)
            self.bxDfMax.setDisabled(True)
            self.btDfReset.setDisabled(True)
        self.updateDataView()

    def setPBC(self, lvec, enabled):
        '''Set periodic boundary condition lattice'''

        if self.verbose > 0: print('setPBC', lvec, enabled)

        if enabled:
            self.pbc_lvec = lvec
            if self.bxPBCz.isChecked():
                self.afmulator.npbc = (1, 1, 1)
            else:
                self.afmulator.npbc = (1, 1, 0)
        else:
            self.pbc_lvec = None
            self.afmulator.npbc = (0, 0, 0)

        # Set check-box state
        self.bxPBC.blockSignals(True)
        self.bxPBC.setChecked(enabled)
        self.bxPBC.blockSignals(False)

        # Set lattice vector values
        if lvec is not None:
            guiw.set_box_value(self.bxPBCAx, lvec[0][0])
            guiw.set_box_value(self.bxPBCAy, lvec[0][1])
            guiw.set_box_value(self.bxPBCAz, lvec[0][2])
            guiw.set_box_value(self.bxPBCBx, lvec[1][0])
            guiw.set_box_value(self.bxPBCBy, lvec[1][1])
            guiw.set_box_value(self.bxPBCBz, lvec[1][2])
            guiw.set_box_value(self.bxPBCCx, lvec[2][0])
            guiw.set_box_value(self.bxPBCCy, lvec[2][1])
            guiw.set_box_value(self.bxPBCCz, lvec[2][2])

        # Disable lattice vector boxes if PBC not enabled
        for bx in [
            self.bxPBCAx, self.bxPBCAy, self.bxPBCAz,
            self.bxPBCBx, self.bxPBCBy, self.bxPBCBz,
            self.bxPBCCx, self.bxPBCCy, self.bxPBCCz
            ]:
            bx.setDisabled(not enabled)

    def updatePBC(self):
        '''Get PBC lattice from from input fields and update'''
        lvec = np.array([
            [self.bxPBCAx.value(), self.bxPBCAy.value(), self.bxPBCAz.value()],
            [self.bxPBCBx.value(), self.bxPBCBy.value(), self.bxPBCBz.value()],
            [self.bxPBCCx.value(), self.bxPBCCy.value(), self.bxPBCCz.value()]
        ])
        toggle = self.bxPBC.isChecked()
        self.setPBC(lvec, toggle)
        self.update()

    def applyPreset(self):
        '''Get current preset, apply parameters, and update'''
        preset = Presets[self.slPreset.currentText()]
        if 'Z' in preset: guiw.set_box_value(self.bxZPP, preset['Z'])
        if 'Q' in preset: guiw.set_box_value(self.bxQ, preset['Q'])
        if 'Sigma' in preset: guiw.set_box_value(self.bxS, preset['Sigma'])
        if 'K' in preset:
            guiw.set_box_value(self.bxKx, preset['K'][0])
            guiw.set_box_value(self.bxKy, preset['K'][1])
            guiw.set_box_value(self.bxKr, preset['K'][2])
        if 'EqPos' in preset:
            guiw.set_box_value(self.bxP0x, preset['EqPos'][0])
            guiw.set_box_value(self.bxP0y, preset['EqPos'][1])
            guiw.set_box_value(self.bxP0r, preset['EqPos'][2])
        if 'Multipole' in preset:
            sl = self.slMultipole
            sl.blockSignals(True)
            sl.setCurrentIndex(sl.findText(preset['Multipole']))
            sl.blockSignals(False)
        self.updateParams()

    def update(self):
        '''Run simulation, and show the result'''
        if self.xyzs is None: return
        if self.verbose > 1: t0 = time.perf_counter()
        self.status_message('Running simulation...')
        self.df = self.afmulator(self.xyzs, self.Zs, self.qs, pbc_lvec=self.pbc_lvec, rot=self.rot)
        if self.verbose > 1: print(f'AFMulator total time [s]: {time.perf_counter() - t0}')
        self.status_message('Updating plot...')
        self.updateDataView()
        if self.FFViewer.isVisible():
            self.status_message('Updating Force field viewer...')
            self.FFViewer.updateFF()
            self.FFViewer.updateView()
        self.status_message('Ready')

    def loadInput(self, file_path):
        '''Load input file and show result

        Arguments:
            file_path: str. File to load. Has to be POSCAR, .in, .xsf, .cube, or .xyz.
        '''

        # Load input file
        file_name = os.path.split(file_path)[1].lower()
        ext = os.path.splitext(file_name)[1]
        if self.verbose > 0: print(f'loadInput: {file_path}, {file_name}, {ext}')
        if file_name in ['poscar', 'contcar']:
            xyzs, Zs, lvec = basUtils.loadPOSCAR(file_path)
            qs = np.zeros(len(Zs))
            lvec = lvec[1:]
        elif ext == '.in':
            xyzs, Zs, lvec = basUtils.loadGeometryIN(file_path)
            qs = np.zeros(len(Zs))
            lvec = lvec[1:] if len(lvec) > 0 else None
        elif ext in ['.xsf', '.cube']:
            qs, xyzs, Zs = hartreeFromFile(file_path)
            lvec = qs.lvec[1:]
        elif ext == '.xyz':
            xyzs, Zs, qs, _ = basUtils.loadXYZ(file_path)
            lvec = None
        else:
            raise ValueError(f'Unsupported file format for file `{file_path}`.')

        self.xyzs = xyzs
        self.Zs = Zs
        self.qs = qs
        self.df_points = []

        self.bxPC.blockSignals(True)
        if isinstance(self.qs, HartreePotential):
            # Default to no point-charge tip for Hartree potentials
            self.bxPC.setChecked(False)
            self.bxPC.setDisabled(False)
        else:
            # Point-charge systems only support point-charge tips for now
            self.bxPC.setChecked(True)
            self.bxPC.setDisabled(True)
        self.bxPC.blockSignals(False)

        # Create geometry editor widget
        self.createGeomEditor()

        # Infer scan window from loaded geometry and run
        self.scanWindowFromGeom()
        self.setPBC(lvec, lvec is not None)
        self.updateParams()

        # Set current file path to window title
        self.file_path = file_path
        if len(file_path) > 80: file_path = f'...{file_path[-80:]}'
        self.setWindowTitle(f'{file_path} - Probe Particle Model')

    def createGeomEditor(self):
        '''Create a new geometry editor. Replace old one if it exists.'''
        if self.geomEditor:
            self.geomEditor.deleteLater()
            self.geomEditor = None
        enable_qs = not isinstance(self.qs, HartreePotential)
        self.geomEditor = guiw.GeomEditor(len(self.xyzs), enable_qs=enable_qs, parent=self,
            title="Geometry Editor")

    def showGeomEditor(self):
        if self.xyzs is None: return
        self.geomEditor.updateValues()
        self.geomEditor.show()

    def showFFViewer(self):
        if self.xyzs is None: return
        self.FFViewer.updateFF()
        self.FFViewer.updateView()
        self.FFViewer.show()

    def showGeometry(self):
        try:
            from ase import Atoms
            from ase.visualize import view
        except ModuleNotFoundError:
            print('No ase installation detected. Cannot show molecule geometry.')
            if self.verbose > 1: traceback.print_exc()
            return
        atoms = Atoms(positions=self.xyzs, numbers=self.Zs, cell=self.pbc_lvec, pbc=self.afmulator.npbc)
        view(atoms)

    def openFile(self):
        file_path, _ = QtWidgets.QFileDialog.getOpenFileName(self, 'Open file', '',
            '*.xyz *.in *.xsf *.cube POSCAR CONTCAR')
        if file_path:
            self.status_message('Opening file...')
            self.loadInput(file_path)

    def saveFig(self):
        if self.xyzs is None: return
        default_path = os.path.join(os.path.split(self.file_path)[0], 'df.png')
        fileName, _ = QtWidgets.QFileDialog.getSaveFileName(self, "Save image", default_path,
            "Image files (*.png)")
        if fileName:
            self.status_message('Saving image...')
            fileName = guiw.correct_ext( fileName, ".png" )
            if self.verbose > 0: print("Saving image to :", fileName)
            self.figCan.fig.savefig( fileName,bbox_inches='tight')
            self.status_message('Ready')

    def saveDataW(self):
        if self.df is None: return
        default_path = os.path.join(os.path.split(self.file_path)[0], 'df.xsf')
        fileName, _ = QtWidgets.QFileDialog.getSaveFileName(self, "Save df", default_path,
            "XCrySDen files (*.xsf);; WSxM files (*.xyz)")
        if not fileName: return
        ext = os.path.splitext(fileName)[1]
        if ext not in ['.xyz', '.xsf']:
            self.status_message('Unsupported file type in df save file path')
            print(f'Unsupported file type in df save file path `{fileName}`')
            return
        self.status_message('Saving data...')
        if self.verbose > 0: print(f'Saving df data to {fileName}...')
        if ext == '.xyz':
            data = self.df[:, :, -1].T
            xs = np.linspace(0, self.bxSSx.value(), data.shape[1], endpoint=False)
            ys = np.linspace(0, self.bxSSy.value(), data.shape[0], endpoint=False)
            Xs, Ys = np.meshgrid(xs,ys)
            GU.saveWSxM_2D(fileName, data, Xs, Ys)
        elif ext == '.xsf':
            data = self.df.transpose(2, 1, 0)[::-1]
            sw = self.afmulator.scan_window
            size = np.array(sw[1]) - np.array(sw[0])
            size[2] -= self.afmulator.amplitude - self.bxStepZ.value()
            lvecScan = np.array([
                [sw[0][0], sw[0][1], sw[0][2] - self.bxP0r.value()],
                [size[0],       0,       0],
                [      0, size[1],       0],
                [      0,       0, size[2]],
            ])
            if self.pbc_lvec is not None:
                lvec = np.append([[0, 0, 0]], self.pbc_lvec, axis=0)
                atomstring = basUtils.primcoords2Xsf(self.Zs, self.xyzs.T, lvec)
            else:
                atomstring = GU.XSF_HEAD_DEFAULT
            GU.saveXSF(fileName, data, lvecScan, head=atomstring, verbose=0)
        else:
            raise RuntimeError('This should not happen. Missing file format check?')
        if self.verbose > 0: print("Done saving df data.")
        self.status_message('Ready')

    def updateDataView(self):

        if self.df is None: return

        t1 = time.perf_counter()

        # Plot df
        try:

            data = self.df.transpose(2, 1, 0)

            # Colorbar
            if not self.fixed_df_range:
                self.dfRangeFromData()
            cbar_range = self.df_range if self.bxDfCbar.isChecked() else None

            # Title
            z = self.afmulator.scan_window[0][2] + self.afmulator.amplitude / 2
            title = f'z = {z:.2f}Å'
            if not isinstance(self.qs, HartreePotential) and np.allclose(self.qs, 0):
                title += ' (No electrostatics)'

            # xy limits
            sw = self.afmulator.scan_window
            extent = (sw[0][0], sw[1][0], sw[0][1], sw[1][1])

            # Plot
            self.figCan.plotSlice(data, -1, title=title, points=self.df_points, cbar_range=cbar_range,
                extent=extent)

        except Exception:
            print("Failed to plot df slice")
            traceback.print_exc()

        if self.verbose > 1: print(f"plotSlice time {time.perf_counter() - t1:.5f} [s]")

    def clickImshow(self, x, y):
        if self.df is None: return

        # Find closest index corresponding to x and y coordinates
        x_min, y_min = self.afmulator.scan_window[0][:2]
        x_step, y_step = self.bxStepX.value(), self.bxStepY.value()
        ix = int(round((x - x_min) / x_step))
        iy = int(round((y - y_min) / y_step))
        if self.verbose > 0: print('clickImshow', ix, iy, x, y)

        # Remember coordinates in case scan_start changes
        self.df_points.append((x, y))

        # Update line plot
        z_min = self.afmulator.scan_window[0][2] + self.afmulator.amplitude / 2
        z_max = self.afmulator.scan_window[1][2] - self.afmulator.amplitude / 2
        df_steps = self.bxdfst.value()
        zs = np.linspace(z_max, z_min, df_steps)
        ys = self.df[ix, iy, :]
        self.figCurv.show()
        self.figCurv.figCan.plotDatalines(zs, ys, f'{x:.02f}, {y:.02f}')

    def clearPoints(self):
        self.df_points = []
        self.updateDataView()

    def zoomTowards(self, x, y, zoom_direction):

        if self.verbose > 0: print('zoomTowards', x, y, zoom_direction)

        scan_size = np.array([self.bxSSx.value(), self.bxSSy.value()])
        scan_start = np.array([self.bxSCx.value(), self.bxSCy.value()])
        frac_coord = (np.array([x, y]) - scan_start) / scan_size
        offset = self.zoom_step * frac_coord

        if zoom_direction == 'in':
            if scan_size[0] > 1.0 and scan_size[1] > 1.0:
                scan_size -= self.zoom_step
                scan_start += offset
        elif zoom_direction == 'out':
            scan_size += self.zoom_step
            scan_start -= offset

        guiw.set_box_value(self.bxSSx, scan_size[0])
        guiw.set_box_value(self.bxSSy, scan_size[1])
        guiw.set_box_value(self.bxSCx, scan_start[0])
        guiw.set_box_value(self.bxSCy, scan_start[1])

        self.updateScanWindow()
    
    def _create_probe_settings_ui(self):

        # Title
        vb = QtWidgets.QHBoxLayout(); self.l0.addLayout(vb)
        lb = QtWidgets.QLabel("Probe settings"); lb.setAlignment(QtCore.Qt.AlignCenter)
        font = lb.font(); font.setPointSize(12); lb.setFont(font); lb.setMaximumHeight(50)
        vb.addWidget(lb)

        # Presets
        vb = QtWidgets.QHBoxLayout(); self.l0.addLayout(vb)
        lb = QtWidgets.QLabel("Preset"); lb.setToolTip(TTips['Preset']); vb.addWidget(lb, 1)
        self.slPreset = QtWidgets.QComboBox()
        self.slPreset.addItems(Presets.keys())
        self.slPreset.currentIndexChanged.connect(self.applyPreset)
        self.slPreset.setToolTip(TTips['Preset'])
        vb.addWidget(self.slPreset, 6)

        # Tip type
        vb = QtWidgets.QHBoxLayout(); self.l0.addLayout(vb)
        lb = QtWidgets.QLabel("Z"); lb.setToolTip(TTips['Z']); vb.addWidget(lb, 1)
        self.bxZPP = QtWidgets.QSpinBox()
        self.bxZPP.setRange(0, 200); self.bxZPP.setValue(8)
        self.bxZPP.valueChanged.connect(self.updateParams)
        self.bxZPP.setToolTip(TTips['Z'])
        self.bxZPP.setKeyboardTracking(False)
        vb.addWidget(self.bxZPP, 2)

        # Charge multipole
        lb = QtWidgets.QLabel("Multipole"); lb.setToolTip(TTips['Multipole']); vb.addWidget(lb, 2)
        self.slMultipole = QtWidgets.QComboBox()
        self.slMultipole.addItems([m.name for m in Multipoles])
        self.slMultipole.setCurrentIndex(self.slMultipole.findText(Multipoles.dz2.name))
        self.slMultipole.currentIndexChanged.connect(self.updateParams)
        self.slMultipole.setToolTip(TTips['Multipole'])
        vb.addWidget(self.slMultipole, 2)

        # Charge magnitude and sigma
        vb = QtWidgets.QHBoxLayout(); self.l0.addLayout(vb)
        lb = QtWidgets.QLabel("Q [e]"); lb.setToolTip(TTips['Q']); vb.addWidget(lb, 1)
        self.bxQ = _spin_box((-2.0, 2.0), -0.1, 0.05, self.updateParams, TTips['Q'], vb, 2)
        lb = QtWidgets.QLabel("Sigma [Å]"); lb.setToolTip(TTips['Sigma']); vb.addWidget(lb, 2)
        self.bxS = _spin_box((0.0, 2.0), 0.71, 0.05, self.updateParams, TTips['Sigma'], vb, 2)

        # Point charge toggle
        lb = QtWidgets.QLabel("Point Charges"); lb.setToolTip(TTips['point_charge']); vb.addWidget(lb)
        self.bxPC = QtWidgets.QCheckBox()
        self.bxPC.setChecked(True)
        self.bxPC.toggled.connect(self.updateParams)
        self.bxPC.setToolTip(TTips['point_charge'])
        vb.addWidget(self.bxPC)

        # Left-right divide for labels and input boxes
        vb = QtWidgets.QHBoxLayout(); self.l0.addLayout(vb)
        bxl = QtWidgets.QVBoxLayout(); vb.addLayout(bxl, 1)
        bxr = QtWidgets.QVBoxLayout(); vb.addLayout(bxr, 3)

        # Spring constants
        lb = QtWidgets.QLabel("K (x,y,R) [N/m]"); lb.setToolTip(TTips['K']); bxl.addWidget(lb)
        vb = QtWidgets.QHBoxLayout(); bxr.addLayout(vb)
        self.bxKx = _spin_box((0.0,   2.0),  0.25, 0.05, self.updateParams, TTips['K'], vb)
        self.bxKy = _spin_box((0.0,   2.0),  0.25, 0.05, self.updateParams, TTips['K'], vb)
        self.bxKr = _spin_box((0.0, 100.0), 30.00, 5.00, self.updateParams, TTips['K'], vb)

        # Probe equilibrium position
        lb = QtWidgets.QLabel("Eq. pos (x,y,R) [Å]"); lb.setToolTip(TTips['EqPos']); bxl.addWidget(lb)
        vb = QtWidgets.QHBoxLayout(); bxr.addLayout(vb)
        self.bxP0x = _spin_box((-2.0,  2.0), 0.0, 0.1, self.updateParams, TTips['EqPos'], vb)
        self.bxP0y = _spin_box((-2.0,  2.0), 0.0, 0.1, self.updateParams, TTips['EqPos'], vb)
        self.bxP0r = _spin_box(( 0.0, 10.0), 3.0, 0.1, self.updateParams, TTips['EqPos'], vb)

    def _create_scan_settings_ui(self):

        # Title
        vb = QtWidgets.QHBoxLayout(); self.l0.addLayout(vb)
        lb = QtWidgets.QLabel("Scan settings"); lb.setAlignment(QtCore.Qt.AlignCenter)
        font = lb.font(); font.setPointSize(12); lb.setFont(font); lb.setMaximumHeight(50)
        vb.addWidget(lb)

        # Left-right divide for labels and input boxes
        vb = QtWidgets.QHBoxLayout(); self.l0.addLayout(vb)
        bxl = QtWidgets.QVBoxLayout(); vb.addLayout(bxl, 1)
        bxr = QtWidgets.QVBoxLayout(); vb.addLayout(bxr, 3)

        # Scan step
        lb = QtWidgets.QLabel("Scan step (x,y,z)[Å]"); lb.setToolTip(TTips['ScanStep']); bxl.addWidget(lb)
        vb = QtWidgets.QHBoxLayout(); bxr.addLayout(vb)
        self.bxStepX = _spin_box((0.02, 0.5), 0.1, 0.02, self.updateScanWindow, TTips['ScanStep'], vb)
        self.bxStepY = _spin_box((0.02, 0.5), 0.1, 0.02, self.updateScanWindow, TTips['ScanStep'], vb)
        self.bxStepZ = _spin_box((0.02, 0.5), 0.1, 0.02, self.updateScanWindow, TTips['ScanStep'], vb)

        # Scan size
        lb = QtWidgets.QLabel("Scan size (x,y)[Å]"); lb.setToolTip(TTips['ScanSize']); bxl.addWidget(lb)
        vb = QtWidgets.QHBoxLayout(); bxr.addLayout(vb)
        self.bxSSx = _spin_box((1, 100), 16, 0.1, self.updateScanWindow, TTips['ScanSize'], vb)
        self.bxSSy = _spin_box((1, 100), 16, 0.1, self.updateScanWindow, TTips['ScanSize'], vb)

        # Scan start
        lb = QtWidgets.QLabel("Scan start (x,y)[Å]"); lb.setToolTip(TTips['ScanStart']); bxl.addWidget(lb)
        vb = QtWidgets.QHBoxLayout(); bxr.addLayout(vb)
        self.bxSCx = _spin_box((-100, 100), 0, 0.1, self.updateScanWindow, TTips['ScanStart'], vb)
        self.bxSCy = _spin_box((-100, 100), 0, 0.1, self.updateScanWindow, TTips['ScanStart'], vb)

        # Distance, amplitude, rotation
        vb = QtWidgets.QHBoxLayout(); self.l0.addLayout(vb)
        lb = QtWidgets.QLabel("Distance [Å]"); lb.setToolTip(TTips['Distance']); vb.addWidget(lb)
        self.bxD = _spin_box((-1000, 1000), 6.5, 0.1, self.updateScanWindow, TTips['Distance'], vb)
        lb = QtWidgets.QLabel("Amplitude [Å]"); lb.setToolTip(TTips['Amplitude']); vb.addWidget(lb)
        self.bxA = _spin_box((0.0, 100), 1.0, 0.1, self.updateScanWindow, TTips['Amplitude'], vb)
        lb = QtWidgets.QLabel("Rotation"); lb.setToolTip(TTips['Rotation']); vb.addWidget(lb)
        self.bxRot = _spin_box((-360.0, 360.0), 0.0, 5.0, self.updateRotation, TTips['Rotation'], vb)

    def _create_pbc_settings_ui(self):

        # Title
        vb = QtWidgets.QHBoxLayout(); self.l0.addLayout(vb)
        lb = QtWidgets.QLabel("Periodic Boundaries"); lb.setAlignment(QtCore.Qt.AlignCenter)
        font = lb.font(); font.setPointSize(12); lb.setFont(font); lb.setMaximumHeight(50)
        vb.addWidget(lb)

        # Toggle PBC
        vb = QtWidgets.QHBoxLayout(); self.l0.addLayout(vb)
        lb = QtWidgets.QLabel("Use periodic boundary conditions"); lb.setToolTip(TTips['PBC']); vb.addWidget(lb)
        self.bxPBC = QtWidgets.QCheckBox()
        self.bxPBC.setChecked(True)
        self.bxPBC.toggled.connect(self.updatePBC)
        vb.addWidget(self.bxPBC)

        # Toggle z PBC
        lb = QtWidgets.QLabel("z periodicity"); lb.setToolTip(TTips['PBCz']); vb.addWidget(lb)
        self.bxPBCz = QtWidgets.QCheckBox()
        self.bxPBCz.setChecked(False)
        self.bxPBCz.toggled.connect(self.updatePBC)
        self.bxPBCz.setToolTip(TTips['PBCz'])
        vb.addWidget(self.bxPBCz)

        # Left-right divide for labels and input boxes
        vb = QtWidgets.QHBoxLayout(); self.l0.addLayout(vb)
        bxl = QtWidgets.QVBoxLayout(); vb.addLayout(bxl, 1)
        bxr = QtWidgets.QVBoxLayout(); vb.addLayout(bxr, 3)
        
        # Lattice vector A
        lb = QtWidgets.QLabel("A (x, y, z) [Å]"); lb.setToolTip(TTips['PBC']); bxl.addWidget(lb)
        vb = QtWidgets.QHBoxLayout(); bxr.addLayout(vb)
        self.bxPBCAx = _spin_box((-100, 100), 50, 0.1, self.updatePBC, TTips['PBC'], vb)
        self.bxPBCAy = _spin_box((-100, 100),  0, 0.1, self.updatePBC, TTips['PBC'], vb)
        self.bxPBCAz = _spin_box((-100, 100),  0, 0.1, self.updatePBC, TTips['PBC'], vb)

        # Lattice vector B
        lb = QtWidgets.QLabel("B (x, y, z) [Å]"); lb.setToolTip(TTips['PBC']); bxl.addWidget(lb)
        vb = QtWidgets.QHBoxLayout(); bxr.addLayout(vb)
        self.bxPBCBx = _spin_box((-100, 100),  0, 0.1, self.updatePBC, TTips['PBC'], vb)
        self.bxPBCBy = _spin_box((-100, 100), 50, 0.1, self.updatePBC, TTips['PBC'], vb)
        self.bxPBCBz = _spin_box((-100, 100),  0, 0.1, self.updatePBC, TTips['PBC'], vb)

        # Lattice vector C
        lb = QtWidgets.QLabel("C (x, y, z) [Å]"); lb.setToolTip(TTips['PBC']); bxl.addWidget(lb)
        vb = QtWidgets.QHBoxLayout(); bxr.addLayout(vb)
        self.bxPBCCx = _spin_box((-100, 100),  0, 0.1, self.updatePBC, TTips['PBC'], vb)
        self.bxPBCCy = _spin_box((-100, 100),  0, 0.1, self.updatePBC, TTips['PBC'], vb)
        self.bxPBCCz = _spin_box((-100, 100), 50, 0.1, self.updatePBC, TTips['PBC'], vb)

    def _create_df_settings_ui(self):

        # Title
        vb = QtWidgets.QHBoxLayout(); self.l0.addLayout(vb)
        lb = QtWidgets.QLabel("df settings"); lb.setAlignment(QtCore.Qt.AlignCenter)
        font = lb.font(); font.setPointSize(12); lb.setFont(font); lb.setMaximumHeight(50)
        vb.addWidget(lb)

        # Cantilevel settings
        vb = QtWidgets.QHBoxLayout(); self.l0.addLayout(vb)
        lb = QtWidgets.QLabel("k [kN/m]"); lb.setToolTip(TTips['k']); vb.addWidget(lb)
        self.bxCant_K = _spin_box((0, 1000), 1.8, 0.1, self.updateScanWindow, TTips['k'], vb)
        lb = QtWidgets.QLabel("f0 [kHz]"); lb.setToolTip(TTips['f0']); vb.addWidget(lb)
        self.bxCant_f0 = _spin_box((0, 1000), 30.3, 1.0, self.updateScanWindow, TTips['k'], vb)

        # Number of z-steps in df curve
        lb = QtWidgets.QLabel("z steps"); lb.setToolTip(TTips['z_steps']); vb.addWidget(lb, 1)
        self.bxdfst = QtWidgets.QSpinBox()
        self.bxdfst.setRange(1, 50); self.bxdfst.setValue(10)
        self.bxdfst.valueChanged.connect(self.updateScanWindow)
        self.bxdfst.setToolTip(TTips['z_steps'])
        self.bxdfst.setKeyboardTracking(False)
        vb.addWidget(self.bxdfst, 2)

        vb = QtWidgets.QHBoxLayout(); self.l0.addLayout(vb)

        # Colorbar toggle
        lb = QtWidgets.QLabel("Colorbar"); lb.setToolTip(TTips['df_colorbar']); vb.addWidget(lb)
        self.bxDfCbar = QtWidgets.QCheckBox()
        self.bxDfCbar.setChecked(False)
        self.bxDfCbar.toggled.connect(self.updateDfColorbar)
        self.bxDfCbar.setToolTip(TTips['df_colorbar'])
        vb.addWidget(self.bxDfCbar)

        # Colorbar range
        lb = QtWidgets.QLabel("df range"); lb.setToolTip(TTips['df_range']); vb.addWidget(lb)
        self.bxDfMin = _spin_box((-1000, 1000), -1.0, 0.1, self.updateDfRange, TTips['df_range'], vb)
        self.bxDfMax = _spin_box((-1000, 1000),  1.0, 0.1, self.updateDfRange, TTips['df_range'], vb)
        self.bxDfMin.setDisabled(True)
        self.bxDfMax.setDisabled(True)

        # Colorbar range reset button
        self.btDfReset = QtWidgets.QPushButton('Reset', self)
        self.btDfReset.setToolTip(TTips['df_reset'])
        self.btDfReset.clicked.connect(self.resetDfRange)
        self.btDfReset.setDisabled(True)
        vb.addWidget(self.btDfReset)

    def _create_buttons_ui(self):

        vb = QtWidgets.QHBoxLayout(); self.l0.addLayout(vb)

        # Geometry viewer
        bt = QtWidgets.QPushButton('View Geometry', self)
        bt.setToolTip(TTips['view_geom'])
        bt.clicked.connect(self.showGeometry)
        self.btViewGeom = bt; vb.addWidget(bt)
        
        # Geometry editor
        self.geomEditor = None
        bt = QtWidgets.QPushButton('Edit Geometry', self)
        bt.setToolTip(TTips['edit_geom'])
        bt.clicked.connect(self.showGeomEditor)
        self.btEditAtoms = bt; vb.addWidget(bt)

        vb = QtWidgets.QHBoxLayout(); self.l0.addLayout(vb) 

        # Forcefield viewer
        self.FFViewer = guiw.FFViewer(self, verbose=self.verbose)
        bt = QtWidgets.QPushButton('View Forcefield', self)
        bt.setToolTip(TTips['view_ff'])
        bt.clicked.connect(self.showFFViewer)
        self.btViewFF = bt; vb.addWidget(bt)
        
        # Forcefield parameter editor
        self.FFEditor = guiw.LJParamEditor(self.afmulator.typeParams, self)
        bt = QtWidgets.QPushButton('Edit Forcefield', self)
        bt.setToolTip(TTips['edit_ff'])
        bt.clicked.connect(self.FFEditor.show)
        self.btEditFF = bt; vb.addWidget(bt)

        vb = QtWidgets.QHBoxLayout(); self.l0.addLayout(vb) 
        
        # --- btLoad
        self.btLoad = QtWidgets.QPushButton('Open File...', self)
        self.btLoad.setToolTip('Open new file.')
        self.btLoad.clicked.connect(self.openFile)
        vb.addWidget( self.btLoad )
        
        # --- btSave
        self.btSave = QtWidgets.QPushButton('Save Image...', self)
        self.btSave.setToolTip('Save current image.')
        self.btSave.clicked.connect(self.saveFig)
        vb.addWidget( self.btSave )

        # --- btSaveW (W- wsxm)
        self.btSaveW = QtWidgets.QPushButton('Save df...', self)
        self.btSaveW.setToolTip('Save current frequency shift data.')
        self.btSaveW.clicked.connect(self.saveDataW)
        vb.addWidget( self.btSaveW )

def _separator_line(parent):
    ln = QtWidgets.QFrame()
    ln.setFrameShape(QtWidgets.QFrame.HLine)
    ln.setFrameShadow(QtWidgets.QFrame.Sunken)
    parent.addWidget(ln)
    return ln

def _spin_box(value_range, value, step, connect_func, tool_tip, parent, stretch=2):
    bx = QtWidgets.QDoubleSpinBox()
    bx.setRange(value_range[0], value_range[1])
    bx.setValue(value)
    bx.setSingleStep(step)
    bx.valueChanged.connect(connect_func)
    bx.setToolTip(tool_tip)
    bx.setKeyboardTracking(False)
    parent.addWidget(bx, stretch)
    return bx

if __name__ == "__main__":
    qApp = QtWidgets.QApplication(sys.argv)
    args = parse_args()
    if args.list_devices:
        print('\nAvailable OpenCL platforms:')
        oclu.print_platforms()
        sys.exit(0)
    aw = ApplicationWindow(args.input, args.device, args.verbosity)
    aw.show()
    sys.exit(qApp.exec_())<|MERGE_RESOLUTION|>--- conflicted
+++ resolved
@@ -10,15 +10,6 @@
 import traceback
 from enum import Enum
 
-<<<<<<< HEAD
-sys.path.append(os.path.split(sys.path[0])[0])
-from ppafm import basUtils
-from ppafm import PPPlot
-from ppafm.ocl.AFMulator import AFMulator
-from ppafm.ocl.field     import HartreePotential, hartreeFromFile
-import ppafm.GridUtils    as GU
-import ppafm.common       as PPU
-=======
 import numpy as np
 from PyQt5 import QtCore, QtGui, QtWidgets
 
@@ -29,7 +20,6 @@
 import ppafm.GridUtils as GU
 import ppafm.GUIWidgets as guiw
 import ppafm.ocl.field as FFcl
->>>>>>> 338f9f3d
 import ppafm.ocl.oclUtils as oclu
 from ppafm import PPPlot, basUtils
 from ppafm.ocl.AFMulator import AFMulator
@@ -153,7 +143,6 @@
         self.status_bar.addPermanentWidget(self.dim_label)
         l1.addWidget(self.status_bar)
 
-<<<<<<< HEAD
         # -------- Settings
         self.l0 = QtWidgets.QVBoxLayout(self.main_widget); l00.addLayout(self.l0, 1)
         self._create_probe_settings_ui()
@@ -168,210 +157,6 @@
 
         # Create curve plotting window
         self.figCurv = guiw.PlotWindow(parent=self, width=5, height=4, dpi=100)
-=======
-        # ------- Probe Settings
-        vb = QtWidgets.QHBoxLayout(); l0.addLayout(vb)
-        lb = QtWidgets.QLabel("Probe settings"); lb.setAlignment(QtCore.Qt.AlignCenter)
-        font = lb.font(); font.setPointSize(12); lb.setFont(font); lb.setMaximumHeight(50)
-        vb.addWidget(lb)
-
-        vb = QtWidgets.QHBoxLayout(); l0.addLayout(vb)
-        lb = QtWidgets.QLabel("Preset"); lb.setToolTip(TTips['Preset']); vb.addWidget(lb, 1)
-        sl = QtWidgets.QComboBox(); self.slPreset = sl; sl.addItems(Presets.keys())
-        sl.currentIndexChanged.connect(self.applyPreset); sl.setToolTip(TTips['Preset']); vb.addWidget(sl, 6)
-
-        vb = QtWidgets.QHBoxLayout(); l0.addLayout(vb)
-        lb = QtWidgets.QLabel("Z"); lb.setToolTip(TTips['Z']); vb.addWidget(lb, 1)
-        bx = QtWidgets.QSpinBox(); bx.setRange(0, 200); bx.setValue(8); bx.valueChanged.connect(self.updateParams); bx.setToolTip(TTips['Z']); vb.addWidget(bx, 2); self.bxZPP=bx
-
-        lb = QtWidgets.QLabel("Multipole"); lb.setToolTip(TTips['Multipole']); vb.addWidget(lb, 2)
-        sl = QtWidgets.QComboBox(); self.slMultipole = sl; sl.addItems([m.name for m in Multipoles]); sl.setCurrentIndex(sl.findText(Multipoles.dz2.name))
-        sl.currentIndexChanged.connect(self.updateParams); sl.setToolTip(TTips['Multipole']); vb.addWidget(sl, 2)
-
-        vb = QtWidgets.QHBoxLayout(); l0.addLayout(vb)
-        lb = QtWidgets.QLabel("Q [e]"); lb.setToolTip(TTips['Q']); vb.addWidget(lb, 1)
-        bx = QtWidgets.QDoubleSpinBox(); bx.setRange(-2.0, 2.0); bx.setValue(-0.1); bx.setSingleStep(0.05); bx.valueChanged.connect(self.updateParams); bx.setToolTip(TTips['Q']); vb.addWidget(bx, 2); self.bxQ=bx
-        lb = QtWidgets.QLabel("Sigma [Å]"); lb.setToolTip(TTips['Sigma']); vb.addWidget(lb, 2)
-        bx = QtWidgets.QDoubleSpinBox(); bx.setRange(0.0, 2.0); bx.setValue(0.71); bx.setSingleStep(0.05); bx.valueChanged.connect(self.updateParams); bx.setToolTip(TTips['Sigma']); vb.addWidget(bx, 2); self.bxS=bx
-        lb = QtWidgets.QLabel("Point Charges"); lb.setToolTip(TTips['point_charge']); vb.addWidget(lb)
-        bx = QtWidgets.QCheckBox(); bx.setChecked(True); bx.toggled.connect(self.updateParams); bx.setToolTip(TTips['point_charge']); vb.addWidget(bx); self.bxPC = bx
-
-        vb = QtWidgets.QHBoxLayout(); l0.addLayout(vb)
-        bxl = QtWidgets.QVBoxLayout(); vb.addLayout(bxl, 1)
-        bxr = QtWidgets.QVBoxLayout(); vb.addLayout(bxr, 3)
-
-        lb = QtWidgets.QLabel("K (x,y,R) [N/m]"); lb.setToolTip(TTips['K']); bxl.addWidget(lb)
-        lb = QtWidgets.QLabel("Eq. pos (x,y,R) [Å]"); lb.setToolTip(TTips['EqPos']); bxl.addWidget(lb)
-
-        vb = QtWidgets.QHBoxLayout(); bxr.addLayout(vb)
-        bx = QtWidgets.QDoubleSpinBox(); bx.setRange(0.0,   2.0); bx.setValue(0.25); bx.setSingleStep(0.05); bx.valueChanged.connect(self.updateParams); bx.setToolTip(TTips['K']); vb.addWidget(bx); self.bxKx=bx
-        bx = QtWidgets.QDoubleSpinBox(); bx.setRange(0.0,   2.0); bx.setValue(0.25); bx.setSingleStep(0.05); bx.valueChanged.connect(self.updateParams); bx.setToolTip(TTips['K']); vb.addWidget(bx); self.bxKy=bx
-        bx = QtWidgets.QDoubleSpinBox(); bx.setRange(0.0, 100.0); bx.setValue(30.0); bx.setSingleStep(5.0); bx.valueChanged.connect(self.updateParams); bx.setToolTip(TTips['K']); vb.addWidget(bx); self.bxKr=bx
-
-        vb = QtWidgets.QHBoxLayout(); bxr.addLayout(vb)
-        bx = QtWidgets.QDoubleSpinBox(); bx.setRange(-2.0, 2.0); bx.setValue(0.0);  bx.setSingleStep(0.1); bx.valueChanged.connect(self.updateParams); bx.setToolTip(TTips['EqPos']); vb.addWidget(bx); self.bxP0x=bx
-        bx = QtWidgets.QDoubleSpinBox(); bx.setRange(-2.0, 2.0); bx.setValue(0.0);  bx.setSingleStep(0.1); bx.valueChanged.connect(self.updateParams); bx.setToolTip(TTips['EqPos']); vb.addWidget(bx); self.bxP0y=bx
-        bx = QtWidgets.QDoubleSpinBox(); bx.setRange( 0.0, 10.0); bx.setValue(3.0); bx.setSingleStep(0.1); bx.valueChanged.connect(self.updateParams); bx.setToolTip(TTips['EqPos']); vb.addWidget(bx); self.bxP0r=bx
-
-        ln = QtWidgets.QFrame(); l0.addWidget(ln); ln.setFrameShape(QtWidgets.QFrame.HLine); ln.setFrameShadow(QtWidgets.QFrame.Sunken)
-
-        # ------- Scan settings
-        vb = QtWidgets.QHBoxLayout(); l0.addLayout(vb)
-        lb = QtWidgets.QLabel("Scan settings"); lb.setAlignment(QtCore.Qt.AlignCenter)
-        font = lb.font(); font.setPointSize(12); lb.setFont(font); lb.setMaximumHeight(50)
-        vb.addWidget(lb)
-
-        vb = QtWidgets.QHBoxLayout(); l0.addLayout(vb)
-        bxl = QtWidgets.QVBoxLayout(); vb.addLayout(bxl, 1)
-        bxr = QtWidgets.QVBoxLayout(); vb.addLayout(bxr, 3)
-
-        lb = QtWidgets.QLabel("Scan step (x,y,z)[Å]"); lb.setToolTip(TTips['ScanStep']); bxl.addWidget(lb)
-        lb = QtWidgets.QLabel("Scan size (x,y)[Å]"); lb.setToolTip(TTips['ScanSize']); bxl.addWidget(lb)
-        lb = QtWidgets.QLabel("Scan start (x,y)[Å]"); lb.setToolTip(TTips['ScanStart']); bxl.addWidget(lb)
-
-        vb = QtWidgets.QHBoxLayout(); bxr.addLayout(vb)
-        bx = QtWidgets.QDoubleSpinBox(); bx.setRange(0.02,0.5); bx.setValue(0.1); bx.setSingleStep(0.02); bx.valueChanged.connect(self.updateScanWindow); bx.setToolTip(TTips['ScanStep']); vb.addWidget(bx); self.bxStepX=bx
-        bx = QtWidgets.QDoubleSpinBox(); bx.setRange(0.02,0.5); bx.setValue(0.1); bx.setSingleStep(0.02); bx.valueChanged.connect(self.updateScanWindow); bx.setToolTip(TTips['ScanStep']); vb.addWidget(bx); self.bxStepY=bx
-        bx = QtWidgets.QDoubleSpinBox(); bx.setRange(0.02,0.5); bx.setValue(0.1); bx.setSingleStep(0.02); bx.valueChanged.connect(self.updateScanWindow); bx.setToolTip(TTips['ScanStep']); vb.addWidget(bx); self.bxStepZ=bx
-
-        vb = QtWidgets.QHBoxLayout(); bxr.addLayout(vb)
-        bx = QtWidgets.QDoubleSpinBox(); bx.setRange(1.0, 100.0); bx.setValue(16.0); bx.setSingleStep(0.1); bx.valueChanged.connect(self.updateScanWindow); bx.setToolTip(TTips['ScanSize']); vb.addWidget(bx); self.bxSSx=bx
-        bx = QtWidgets.QDoubleSpinBox(); bx.setRange(1.0, 100.0); bx.setValue(16.0); bx.setSingleStep(0.1); bx.valueChanged.connect(self.updateScanWindow); bx.setToolTip(TTips['ScanSize']); vb.addWidget(bx); self.bxSSy=bx
-
-        vb = QtWidgets.QHBoxLayout(); bxr.addLayout(vb)
-        bx = QtWidgets.QDoubleSpinBox(); bx.setRange(-100.0, 100.0); bx.setValue(0.0); bx.setSingleStep(0.1); bx.valueChanged.connect(self.updateScanWindow); bx.setToolTip(TTips['ScanStart']); vb.addWidget(bx); self.bxSCx=bx
-        bx = QtWidgets.QDoubleSpinBox(); bx.setRange(-100.0, 100.0); bx.setValue(0.0); bx.setSingleStep(0.1); bx.valueChanged.connect(self.updateScanWindow); bx.setToolTip(TTips['ScanStart']); vb.addWidget(bx); self.bxSCy=bx
-
-        vb = QtWidgets.QHBoxLayout(); l0.addLayout(vb)
-        lb = QtWidgets.QLabel("Distance [Å]"); lb.setToolTip(TTips['Distance']); vb.addWidget(lb)
-        bx = QtWidgets.QDoubleSpinBox(); bx.setRange(-1000.0, 1000.0); bx.setValue(6.5); bx.setSingleStep(0.1); bx.valueChanged.connect(self.updateScanWindow); bx.setToolTip(TTips['Distance']); vb.addWidget(bx); self.bxD=bx
-        lb = QtWidgets.QLabel("Amplitude [Å]"); lb.setToolTip(TTips['Amplitude']); vb.addWidget(lb)
-        bx = QtWidgets.QDoubleSpinBox(); bx.setRange(0.0, 100.0); bx.setValue(1.0); bx.setSingleStep(0.1); bx.valueChanged.connect(self.updateScanWindow); bx.setToolTip(TTips['Amplitude']); vb.addWidget(bx); self.bxA=bx
-        lb = QtWidgets.QLabel("Rotation"); lb.setToolTip(TTips['Rotation']); vb.addWidget(lb)
-        bx = QtWidgets.QDoubleSpinBox(); bx.setRange(-360.0, 360.0); bx.setValue(0.0); bx.setSingleStep(5.0); bx.valueChanged.connect(self.updateRotation); bx.setToolTip(TTips['Rotation']); vb.addWidget(bx); self.bxRot=bx
-
-        ln = QtWidgets.QFrame(); l0.addWidget(ln); ln.setFrameShape(QtWidgets.QFrame.HLine); ln.setFrameShadow(QtWidgets.QFrame.Sunken)
-
-        # ------- Periodic Boundaries
-        vb = QtWidgets.QHBoxLayout(); l0.addLayout(vb)
-        lb = QtWidgets.QLabel("Periodic Boundaries"); lb.setAlignment(QtCore.Qt.AlignCenter)
-        font = lb.font(); font.setPointSize(12); lb.setFont(font); lb.setMaximumHeight(50)
-        vb.addWidget(lb)
-
-        vb = QtWidgets.QHBoxLayout(); l0.addLayout(vb)
-        lb = QtWidgets.QLabel("Use periodic boundary conditions"); vb.addWidget(lb)
-        bx = QtWidgets.QCheckBox(); bx.setChecked(True); bx.toggled.connect(self.updatePBC); vb.addWidget(bx); self.bxPBC = bx
-        lb = QtWidgets.QLabel("z periodicity"); lb.setToolTip(TTips['PBCz']); vb.addWidget(lb)
-        bx = QtWidgets.QCheckBox(); bx.setChecked(False); bx.toggled.connect(self.updatePBC); bx.setToolTip(TTips['PBCz']); vb.addWidget(bx); self.bxPBCz = bx
-
-        vb = QtWidgets.QHBoxLayout(); l0.addLayout(vb)
-        bxl = QtWidgets.QVBoxLayout(); vb.addLayout(bxl, 1)
-        bxr = QtWidgets.QVBoxLayout(); vb.addLayout(bxr, 3)
-
-        lb = QtWidgets.QLabel("A (x, y, z) [Å]"); lb.setToolTip(TTips['PBC']); bxl.addWidget(lb)
-        lb = QtWidgets.QLabel("B (x, y, z) [Å]"); lb.setToolTip(TTips['PBC']); bxl.addWidget(lb)
-        lb = QtWidgets.QLabel("C (x, y, z) [Å]"); lb.setToolTip(TTips['PBC']); bxl.addWidget(lb)
-
-        vb = QtWidgets.QHBoxLayout(); bxr.addLayout(vb)
-        bx = QtWidgets.QDoubleSpinBox(); bx.setRange(-100, 100); bx.setValue(50); bx.setSingleStep(0.1); bx.valueChanged.connect(self.updatePBC); bx.setToolTip(TTips['PBC']); vb.addWidget(bx); self.bxPBCAx=bx
-        bx = QtWidgets.QDoubleSpinBox(); bx.setRange(-100, 100); bx.setValue(0); bx.setSingleStep(0.1); bx.valueChanged.connect(self.updatePBC); bx.setToolTip(TTips['PBC']); vb.addWidget(bx); self.bxPBCAy=bx
-        bx = QtWidgets.QDoubleSpinBox(); bx.setRange(-100, 100); bx.setValue(0); bx.setSingleStep(0.1); bx.valueChanged.connect(self.updatePBC); bx.setToolTip(TTips['PBC']); vb.addWidget(bx); self.bxPBCAz=bx
-
-        vb = QtWidgets.QHBoxLayout(); bxr.addLayout(vb)
-        bx = QtWidgets.QDoubleSpinBox(); bx.setRange(-100, 100); bx.setValue(0); bx.setSingleStep(0.1); bx.valueChanged.connect(self.updatePBC); bx.setToolTip(TTips['PBC']); vb.addWidget(bx); self.bxPBCBx=bx
-        bx = QtWidgets.QDoubleSpinBox(); bx.setRange(-100, 100); bx.setValue(50); bx.setSingleStep(0.1); bx.valueChanged.connect(self.updatePBC); bx.setToolTip(TTips['PBC']); vb.addWidget(bx); self.bxPBCBy=bx
-        bx = QtWidgets.QDoubleSpinBox(); bx.setRange(-100, 100); bx.setValue(0); bx.setSingleStep(0.1); bx.valueChanged.connect(self.updatePBC); bx.setToolTip(TTips['PBC']); vb.addWidget(bx); self.bxPBCBz=bx
-
-        vb = QtWidgets.QHBoxLayout(); bxr.addLayout(vb)
-        bx = QtWidgets.QDoubleSpinBox(); bx.setRange(-100, 100); bx.setValue(0); bx.setSingleStep(0.1); bx.valueChanged.connect(self.updatePBC); bx.setToolTip(TTips['PBC']); vb.addWidget(bx); self.bxPBCCx=bx
-        bx = QtWidgets.QDoubleSpinBox(); bx.setRange(-100, 100); bx.setValue(0); bx.setSingleStep(0.1); bx.valueChanged.connect(self.updatePBC); bx.setToolTip(TTips['PBC']); vb.addWidget(bx); self.bxPBCCy=bx
-        bx = QtWidgets.QDoubleSpinBox(); bx.setRange(-100, 100); bx.setValue(100); bx.setSingleStep(0.1); bx.valueChanged.connect(self.updatePBC); bx.setToolTip(TTips['PBC']); vb.addWidget(bx); self.bxPBCCz=bx
-
-        ln = QtWidgets.QFrame(); l0.addWidget(ln); ln.setFrameShape(QtWidgets.QFrame.HLine); ln.setFrameShadow(QtWidgets.QFrame.Sunken)
-
-        # ------- df Conversion
-        vb = QtWidgets.QHBoxLayout(); l0.addLayout(vb)
-        lb = QtWidgets.QLabel("df settings"); lb.setAlignment(QtCore.Qt.AlignCenter)
-        font = lb.font(); font.setPointSize(12); lb.setFont(font); lb.setMaximumHeight(50)
-        vb.addWidget(lb)
-
-        vb = QtWidgets.QHBoxLayout(); l0.addLayout(vb)
-        lb = QtWidgets.QLabel("k [kN/m]"); lb.setToolTip(TTips['k']); vb.addWidget(lb)
-        bx = QtWidgets.QDoubleSpinBox(); bx.setRange(0,1000.0); bx.setSingleStep(0.1); bx.setValue(1.8);  bx.valueChanged.connect(self.updateScanWindow); bx.setToolTip(TTips['k']); vb.addWidget(bx); self.bxCant_K=bx
-        lb = QtWidgets.QLabel("f0 [kHz]"); lb.setToolTip(TTips['f0']); vb.addWidget(lb)
-        bx = QtWidgets.QDoubleSpinBox(); bx.setRange(0,2000.0); bx.setSingleStep(1.0); bx.setValue(30.3); bx.valueChanged.connect(self.updateScanWindow); bx.setToolTip(TTips['f0']); vb.addWidget(bx); self.bxCant_f0=bx
-        lb = QtWidgets.QLabel("z steps"); lb.setToolTip(TTips['z_steps']); vb.addWidget(lb, 1)
-        bx = QtWidgets.QSpinBox(); bx.setRange(1, 50); bx.setValue(10); bx.valueChanged.connect(self.updateScanWindow); bx.setToolTip(TTips['z_steps']); vb.addWidget(bx, 2); self.bxdfst=bx
-
-        vb = QtWidgets.QHBoxLayout(); l0.addLayout(vb)
-        lb = QtWidgets.QLabel("Colorbar"); lb.setToolTip(TTips['df_colorbar']); vb.addWidget(lb)
-        bx = QtWidgets.QCheckBox(); bx.setChecked(False); bx.toggled.connect(self.updateDfColorbar); bx.setToolTip(TTips['df_colorbar']); vb.addWidget(bx); self.bxDfCbar = bx
-        lb = QtWidgets.QLabel("df range"); lb.setToolTip(TTips['df_range']); vb.addWidget(lb)
-        bx = QtWidgets.QDoubleSpinBox(); bx.setRange(-1000, 1000); bx.setSingleStep(0.1); bx.setValue(-1); bx.valueChanged.connect(self.updateDfRange); bx.setDisabled(True); bx.setToolTip(TTips['df_range']); vb.addWidget(bx); self.bxDfMin=bx
-        bx = QtWidgets.QDoubleSpinBox(); bx.setRange(-1000, 1000); bx.setSingleStep(0.1); bx.setValue(1); bx.valueChanged.connect(self.updateDfRange); bx.setDisabled(True); bx.setToolTip(TTips['df_range']); vb.addWidget(bx); self.bxDfMax=bx
-        bt = QtWidgets.QPushButton('Reset', self); bt.setToolTip(TTips['df_reset']); bt.clicked.connect(self.resetDfRange); bt.setDisabled(True); self.btDfReset = bt; vb.addWidget(bt)
-
-        ln = QtWidgets.QFrame(); l0.addWidget(ln); ln.setFrameShape(QtWidgets.QFrame.HLine); ln.setFrameShadow(QtWidgets.QFrame.Sunken)
-
-        # ------- Buttons
-        vb = QtWidgets.QHBoxLayout(); l0.addLayout(vb)
-
-        # Geometry viewer
-        bt = QtWidgets.QPushButton('View Geometry', self)
-        bt.setToolTip(TTips['view_geom'])
-        bt.clicked.connect(self.showGeometry)
-        self.btViewGeom = bt; vb.addWidget(bt)
-
-        # Geometry editor
-        self.geomEditor = None
-        bt = QtWidgets.QPushButton('Edit Geometry', self)
-        bt.setToolTip(TTips['edit_geom'])
-        bt.clicked.connect(self.showGeomEditor)
-        self.btEditAtoms = bt; vb.addWidget(bt)
-
-        vb = QtWidgets.QHBoxLayout(); l0.addLayout(vb)
-
-        # Forcefield viewer
-        self.FFViewer = guiw.FFViewer(self, verbose=verbose)
-        bt = QtWidgets.QPushButton('View Forcefield', self)
-        bt.setToolTip(TTips['view_ff'])
-        bt.clicked.connect(self.showFFViewer)
-        self.btViewFF = bt; vb.addWidget(bt)
-
-        # Forcefield parameter editor
-        self.FFEditor = guiw.LJParamEditor(self.afmulator.typeParams, self)
-        bt = QtWidgets.QPushButton('Edit Forcefield', self)
-        bt.setToolTip(TTips['edit_ff'])
-        bt.clicked.connect(self.FFEditor.show)
-        self.btEditFF = bt; vb.addWidget(bt)
-
-        vb = QtWidgets.QHBoxLayout(); l0.addLayout(vb)
-
-        # --- btLoad
-        self.btLoad = QtWidgets.QPushButton('Open File...', self)
-        self.btLoad.setToolTip('Open new file.')
-        self.btLoad.clicked.connect(self.openFile)
-        vb.addWidget( self.btLoad )
-
-        # --- btSave
-        self.btSave = QtWidgets.QPushButton('Save Image...', self)
-        self.btSave.setToolTip('Save current image.')
-        self.btSave.clicked.connect(self.saveFig)
-        vb.addWidget( self.btSave )
-
-        # --- btSaveW (W- wsxm)
-        self.btSaveW = QtWidgets.QPushButton('Save df...', self)
-        self.btSaveW.setToolTip('Save current frequency shift data.')
-        self.btSaveW.clicked.connect(self.saveDataW)
-        vb.addWidget( self.btSaveW )
-
-        self.main_widget.setFocus()
-        self.setCentralWidget(self.main_widget)
-        self.figCurv = guiw.PlotWindow( parent=self, width=5, height=4, dpi=100)
-
-        self.main_widget.setFocus()
-        self.setCentralWidget(self.main_widget)
->>>>>>> 338f9f3d
 
         if input_file:
             self.loadInput(input_file)
