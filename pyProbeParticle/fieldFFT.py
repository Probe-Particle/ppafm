--- conflicted
+++ resolved
@@ -3,18 +3,12 @@
 import numpy as np
 
 import gc
-<<<<<<< HEAD
-import GridUtils
-=======
-
 import GridUtils as GU
 
 verbose = 1
-
 
 def fieldInfo( F, label="FieldInfo: min max av: " ):
     print label, np.min(F), np.max(F), np.average(F)
->>>>>>> 309baad4
    
 def getSampleDimensions(lvec):
     'returns lvec without the first row'
@@ -29,61 +23,6 @@
     return size, size/(dims[axis] - 1)
 
 def getMGrid(dims, dd):
-<<<<<<< HEAD
-	'returns coordinate arrays X, Y, Z'
-	(dx, dy, dz) = dd
-	nDim = [dims[2], dims[1], dims[0]]
-	XYZ = np.mgrid[0:nDim[0],0:nDim[1],0:nDim[2]].astype(float)
-	xshift = nDim[2]/2;  xshift_ = xshift;
-	yshift = nDim[1]/2;  yshift_ = yshift;
-	zshift = nDim[0]/2;  zshift_ = zshift;
-	
-	if( nDim[2]%2 != 0 ):  xshift_ += 1.0
-	if( nDim[1]%2 != 0 ):  yshift_ += 1.0
-	if( nDim[0]%2 != 0 ):  zshift_ += 1.0
-	
-	X = dx*np.roll( XYZ[2] - xshift_, xshift, axis=2)
-	Y = dy*np.roll( XYZ[1] - yshift_, yshift, axis=1)
-	Z = dz*np.roll( XYZ[0] - zshift_, zshift, axis=0)
-	return X, Y, Z
-
-def getSphericalHarmonic( X, Y, Z, kind='dz2' ):
-	# TODO: renormalization should be probaby here
-	if    kind=='s':
-		print 'Spherical harmonic: s'
-		return 1.0
-	# p-functions
-	elif  kind=='px':
-		print 'Spherical harmonic: px'
-		return X
-	elif  kind=='py':
-		print 'Spherical harmonic: py'
-		return Y
-	elif  kind=='pz':
-		print 'Spherical harmonic: pz'
-		return Z
-	# d-functions
-	if    kind=='dz2' :
-		print 'Spherical harmonic: dz2'
-		return 0.25*(2*Z**2 - X**2 - Y**2) #quadrupole normalized to get 3 times the quadrpole in the standard (cartesian) tensor normalization of Qzz. Also, 3D integral of rho_dz2(x,y,z)*(z/sigma)**2 gives 1 in the normalization use here.
-	elif    kind=='dx2' :
-		print 'Spherical harmonic: dx2'
-		return 0.25*(2*X**2 - Y**2 - Z**2)
-	elif    kind=='dy2' :
-		print 'Spherical harmonic: dy2'
-		return 0.25*(2*Y**2 - X**2 - Z**2)
-	elif    kind=='dxy' :
-		print 'Spherical harmonic: dxy'
-		return X*Y
-	elif    kind=='dxz' :
-		print 'Spherical harmonic: dxz'
-		return X*Z
-	elif    kind=='dyz' :
-		print 'Spherical harmonic: dyz'
-		return Y*Z
-	else:
-		return 0.0
-=======
     'returns coordinate arrays X, Y, Z'
     (dx, dy, dz) = dd
     nDim = [dims[2], dims[1], dims[0]]
@@ -144,7 +83,6 @@
         return Y*Z
     else:
         return 0.0
->>>>>>> 309baad4
 
 '''
 def getProbeDensity(sampleSize, X, Y, Z, sigma, dd ):
@@ -159,27 +97,6 @@
     rho = rho / rho_sum
     return rho
 '''
-<<<<<<< HEAD
-	
-def getProbeDensity( sampleSize, X, Y, Z, dd, sigma=0.7, multipole_dict=None ):
-	'returns probe particle potential'
-	mat = getNormalizedBasisMatrix(sampleSize).getT()
-	rx = X*mat[0, 0] + Y*mat[0, 1] + Z*mat[0, 2]
-	ry = X*mat[1, 0] + Y*mat[1, 1] + Z*mat[1, 2]
-	rz = X*mat[2, 0] + Y*mat[2, 1] + Z*mat[2, 2]
-	rquad  = rx**2 + ry**2 + rz**2
-	radial       = np.exp( -(rquad)/(2*sigma**2) )
-	radial_renom = np.sum(radial)*np.abs(np.linalg.det(mat))*dd[0]*dd[1]*dd[2]  # TODO analytical renormalization may save some time ?
-	radial      /= radial_renom
-	if multipole_dict is not None:	# multipole_dict should be dictionary like { 's': 1.0, 'pz':0.1545  , 'dz2':-0.24548  }
-		rho = np.zeros( np.shape(radial) )
-		for kind, coef in multipole_dict.iteritems():
-			rho += radial * coef * getSphericalHarmonic( rx/sigma, ry/sigma, rz/sigma, kind=kind )
-	else:
-		rho = radial
-	return rho
-   
-=======
 
 def getProbeDensity( sampleSize, X, Y, Z, dd, sigma=0.7, multipole_dict=None, tilt=0.0 ):
     'returns probe particle potential'
@@ -239,7 +156,6 @@
 
 
 
->>>>>>> 309baad4
 def getSkewNormalBasis(sampleSize):
     'returns normalized basis vectors pertaining to the skew basis'
     ax = sampleSize[0]/(np.linalg.norm(sampleSize[0]))
@@ -334,81 +250,6 @@
     print ''.rjust(first_col), 'rho.shape'.rjust(sec_col), ' = %s' % list(rho.shape)
 
 def exportPotential(rho, rho_data='rho_data'):
-<<<<<<< HEAD
-	filerho = open(rho_data, 'w')
-	dimRho = rho.shape
-	filerho.write(str(dimRho[0]) + " " + str(dimRho[1]) + " " + str(dimRho[2]) + '\n')
-	for line in rho.flat:
-		filerho.write("%s \n" % line)
-		#filerho.write(rho)
-	filerho.close()
-
-def potential2forces( V, lvec, nDim, sigma = 0.7, rho=None, multipole=None):
-	print '--- Preprocessing ---'
-	sampleSize = getSampleDimensions( lvec )
-	dims = (nDim[2], nDim[1], nDim[0])
-	xsize, dx = getSize('x', dims, sampleSize)
-	ysize, dy = getSize('y', dims, sampleSize)
-	zsize, dz = getSize('z', dims, sampleSize)
-	dd = (dx, dy, dz)
-	X, Y, Z = getMGrid(dims, dd)
-	if rho is None:
-		print '--- Get Probe Density ---'
-		rho = getProbeDensity(sampleSize, X, Y, Z, dd, sigma=sigma, multipole_dict=multipole)
-		#GridUtils.saveXSF("rho_tip.xsf", rho, lvec )
-	else:
-		rho[:,:,:] = rho[::-1,::-1,::-1].copy()
-	print '--- Get Forces ---'
-	Fx, Fy, Fz = getForces( V, rho, sampleSize, dims, dd, X, Y, Z)
-	print 'Fz.max(), Fz.min() = ', Fz.max(), Fz.min()
-	return Fx,Fy,Fz
-	
-	
-def potential2forces_mem( V, lvec, nDim, sigma = 0.7, rho=None, multipole=None, doForce=True, doPot=False, deleteV=True):
-	print '--- Preprocessing ---'
-	sampleSize = getSampleDimensions( lvec )
-	dims = (nDim[2], nDim[1], nDim[0])
-	xsize, dx = getSize('x', dims, sampleSize)
-	ysize, dy = getSize('y', dims, sampleSize)
-	zsize, dz = getSize('z', dims, sampleSize)
-	dd = (dx, dy, dz)
-	print '--- X, Y, Z ---'
-	X, Y, Z = getMGrid(dims, dd)
-	if rho is None:
-		print '--- Get Probe Density ---'
-		rho = getProbeDensity(sampleSize, X, Y, Z, dd, sigma=sigma, multipole_dict=multipole)
-		#GridUtils.saveXSF("rho_tip.xsf", rho, lvec )
-	else:
-		rho[:,:,:] = rho[::-1,::-1,::-1].copy()
-	if doForce:
-	    print '--- prepare Force transforms ---'
-	    zetaX,zetaY,zetaZ,detLmatInv = getForceTransform(sampleSize, dims, dd, X, Y, Z )
-	del X,Y,Z
-	E=None;Fx=None;Fy=None;Fz=None;
-	print '--- forward FFT ---'
-	#VFFT      =  
-	#if deleteV: del V
-	#rhoFFT    =    del rho
-	#convFFT   = VFFT*rhoFFT;        del VFFT,rhoFFT
-	gc.collect()
-	convFFT    = np.fft.fftn(V) * np.fft.fftn(rho);   
-	if deleteV: del V
-	gc.collect()
-	if doPot:
-	    print '--- Get Potential ---'
-	    E         = np.real(np.fft.ifftn(convFFT))
-	if doForce:
-	    print '--- Get Forces ---'
-	    convFFT  *= 2*np.pi*1j*(dd[0]*dd[1]*dd[2]) / (detLmatInv)   
-	    print "derConvFFT ", convFFT.sum(),convFFT.min(),convFFT.max()
-	    Fx        = np.real(np.fft.ifftn(zetaX*convFFT)); del zetaX; gc.collect()
-	    Fy        = np.real(np.fft.ifftn(zetaY*convFFT)); del zetaY; gc.collect()
-	    Fz        = np.real(np.fft.ifftn(zetaZ*convFFT)); del zetaZ; gc.collect()
-	print 'Fz.max(), Fz.min() = ', Fz.max(), Fz.min()
-	return Fx,Fy,Fz, E	
-	
-	
-=======
     filerho = open(rho_data, 'w')
     dimRho = rho.shape
     filerho.write(str(dimRho[0]) + " " + str(dimRho[1]) + " " + str(dimRho[2]) + '\n')
@@ -506,7 +347,6 @@
     return Fx,Fy,Fz, E
 
 
->>>>>>> 309baad4
 
 
 def Average_surf( Val_surf, W_surf, W_tip ):
