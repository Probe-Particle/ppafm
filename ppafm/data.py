#!/usr/bin/env python3

import tarfile
import zipfile
from os import PathLike
from pathlib import Path
from tempfile import TemporaryDirectory
from urllib.request import urlretrieve

DATASET_URLS = {
    "CO-tip-densities": "https://zenodo.org/records/14222456/files/CO_tip.zip?download=1",
    "dft-afm": "https://zenodo.org/records/10563098/files/dft-afm.tar.gz?download=1",
    "hartree-density": "https://zenodo.org/records/10563098/files/hartree-density.tar.gz?download=1",
<<<<<<< HEAD
    "FFPB-KPFM-hartree": "https://zenodo.org/records/10563098/files/KPFM_hartree.tar.gz?download=1",
    "BrClPyridine": "https://zenodo.org/records/14222456/files/pyridineBrCl.zip?download=1",
=======
    "FFPB-KPFM-hartree": "https://zenodo.org/records/14222456/files/FFPB_KPFM.zip?download=1",
    "pyridine": "https://zenodo.org/records/14222456/files/pyridine.zip?download=1",
    "BrClPyridine": "https://zenodo.org/records/14222456/files/pyridineBrCl.zip?download=1",
    "C60": "https://zenodo.org/records/14222456/files/C60.zip?download=1",
    "CH3Br_KPFM": "https://zenodo.org/records/14222456/files/CH3Br_KPFM.zip?download=1",
    "FAD": "https://zenodo.org/records/14222456/files/FAD.zip?download=1",
    "FFPB": "https://zenodo.org/records/14222456/files/FFPB.zip?download=1",
    "pentacene": "https://zenodo.org/records/14222456/files/Pentacene.zip?download=1",
    "phtalocyanine": "https://zenodo.org/records/14222456/files/Phtalocyanine.zip?download=1",
    "PTCDA": "https://zenodo.org/records/14222456/files/PTCDA.zip?download=1",
    "PTCDA-Ag": "https://zenodo.org/records/14222456/files/PTCDA_Ag.zip?download=1",
>>>>>>> c9439a52
}


def _print_progress(block_num: int, block_size: int, total_size: int):
    if total_size == -1:
        return
    delta = block_size / total_size * 100
    current_size = block_num * block_size
    percent = current_size / total_size * 100
    percent_int = int(percent)
    if (percent - percent_int) > 1.0001 * delta:
        # Only print when crossing an integer percentage
        return
    if block_num > 0:
        print("\b\b\b", end="", flush=True)
    if current_size < total_size:
        print(f"{percent_int:2d}%", end="", flush=True)
    else:
        print("Done")


def _common_parent(paths):
    if len(paths) == 1:
        return Path(paths[0]).parent
    path_parts = [list(Path(p).parts) for p in paths]
    common_part = Path()
    for parts in zip(*path_parts):
        p = parts[0]
        if all(part == p for part in parts):
            common_part /= p
        else:
            break
    return common_part


<<<<<<< HEAD
=======
def _extract_members(archive_handle, members, target_dir):
    print(f"Extracting dataset to `{target_dir}`: ", end="", flush=True)
    for i, m in enumerate(members):
        _print_progress(i, 1, len(members))
        archive_handle.extract(m, target_dir)
    _print_progress(len(members), 1, len(members))


>>>>>>> c9439a52
def _extract_targz(archive_path, target_dir):
    with tarfile.open(archive_path, "r") as ft:
        print("Reading tar archive files...")
        members = []
        base_dir = _common_parent(ft.getnames())
        for m in ft.getmembers():
            if m.isfile():
                # relative_to(base_dir) here gets rid of a common parent directory within the archive (if any),
                # which makes it so that we can just directly extract the files to the target directory.
                m.name = Path(m.name).relative_to(base_dir)
                members.append(m)
<<<<<<< HEAD
        print(f"Extracting dataset to `{target_dir}`: ", end="", flush=True)
        for i, m in enumerate(members):
            _print_progress(i, 1, len(members) - 1)
            ft.extract(m, target_dir)
=======
        _extract_members(ft, members, target_dir)
>>>>>>> c9439a52


def _extract_zip(archive_path, target_dir):
    with zipfile.ZipFile(archive_path, "r") as ft:
        print("Reading zip archive files...")
        members = []
        base_dir = _common_parent(ft.namelist())
        for m in ft.infolist():
            if not m.is_dir():
                # relative_to(base_dir) here gets rid of a common parent directory within the archive (if any),
                # which makes it so that we can just directly extract the files to the target directory.
                m.filename = str(Path(m.filename).relative_to(base_dir))
                members.append(m)
<<<<<<< HEAD
        print(f"Extracting dataset to `{target_dir}`: ", end="", flush=True)
        for i, m in enumerate(members):
            _print_progress(i, 1, len(members) - 1)
            ft.extract(m, target_dir)
=======
        _extract_members(ft, members, target_dir)
>>>>>>> c9439a52


def download_dataset(name: str, target_dir: PathLike):
    """
    Download and unpack a dataset to a target directory.

    The following datasets are available:

        - ``'CO-tip-densities'``: https://doi.org/10.5281/zenodo.14222456 - CO_tip.zip
        - ``'dft-afm'``: https://doi.org/10.5281/zenodo.10563098 - dft-afm.tar.gz
        - ``'hartree-density'``: https://doi.org/10.5281/zenodo.10563098 - hartree-density.tar.gz
<<<<<<< HEAD
        - ``'FFPB-KPFM-hartree'``: https://doi.org/10.5281/zenodo.10563098 - KPFM_hartree.tar.gz
        - ``'BrClPyridine'``: https://doi.org/10.5281/zenodo.14222456 - pyridineBrCl.zip: hartree potential and electron density for the BrClPyridine example.
=======
        - ``'FFPB-KPFM-hartree'``: https://doi.org/10.5281/zenodo.14222456 - FFPB_KPFM.zip
        - ``'pyridine``: https://doi.org/10.5281/zenodo.14222456 - pyridine.zip
        - ``'BrClPyridine'``: https://doi.org/10.5281/zenodo.14222456 - pyridineBrCl.zip
        - ``'C60'``: https://doi.org/10.5281/zenodo.14222456 - C60.zip
        - ``'CH3Br_KPFM'``: https://doi.org/10.5281/zenodo.14222456 - CH3Br_KPFM.zip
        - ``'FAD'``: https://doi.org/10.5281/zenodo.14222456 - FAD.zip
        - ``'FFPB'``: https://doi.org/10.5281/zenodo.14222456 - FFPB.zip
        - ``'pentacene'``: https://doi.org/10.5281/zenodo.14222456 - Pentacene.zip
        - ``'phtalocyanine'``: https://doi.org/10.5281/zenodo.14222456 - Phtalocyanine.zip
        - ``'PTCDA'``: https://doi.org/10.5281/zenodo.14222456 - PTCDA.zip
        - ``'PTCDA-Ag'``: https://doi.org/10.5281/zenodo.14222456 - PTCDA_Ag.zip
>>>>>>> c9439a52

    Arguments:
        name: Name of dataset to download.
        target_dir: Directory where dataset will be unpacked into. The directory and its parents will be created if they
            do not exist already. If the directory already exists and is not empty, then the operation is aborted.
    """
    try:
        dataset_url = DATASET_URLS[name]
    except KeyError:
        raise ValueError(f"Unrecognized dataset name `{name}`")

    target_dir = Path(target_dir)
    if target_dir.exists() and any(target_dir.iterdir()):
        print(f"Target directory `{target_dir}` exists and is not empty. Skipping downloading dataset `{name}`.")
        return

    with TemporaryDirectory() as temp_dir:
        temp_file = Path(temp_dir) / f"dataset_{name}"
        print(f"Downloading dataset `{name}`: ", end="")
        _, response = urlretrieve(dataset_url, temp_file, _print_progress)
        original_file_name = response.get_filename()
        target_dir.mkdir(exist_ok=True, parents=True)
        if original_file_name.endswith(".tar.gz"):
            _extract_targz(temp_file, target_dir)
        elif original_file_name.endswith(".zip"):
            _extract_zip(temp_file, target_dir)
        else:
            raise RuntimeError(f"Uknown file extension in `{original_file_name}`.")<|MERGE_RESOLUTION|>--- conflicted
+++ resolved
@@ -11,10 +11,6 @@
     "CO-tip-densities": "https://zenodo.org/records/14222456/files/CO_tip.zip?download=1",
     "dft-afm": "https://zenodo.org/records/10563098/files/dft-afm.tar.gz?download=1",
     "hartree-density": "https://zenodo.org/records/10563098/files/hartree-density.tar.gz?download=1",
-<<<<<<< HEAD
-    "FFPB-KPFM-hartree": "https://zenodo.org/records/10563098/files/KPFM_hartree.tar.gz?download=1",
-    "BrClPyridine": "https://zenodo.org/records/14222456/files/pyridineBrCl.zip?download=1",
-=======
     "FFPB-KPFM-hartree": "https://zenodo.org/records/14222456/files/FFPB_KPFM.zip?download=1",
     "pyridine": "https://zenodo.org/records/14222456/files/pyridine.zip?download=1",
     "BrClPyridine": "https://zenodo.org/records/14222456/files/pyridineBrCl.zip?download=1",
@@ -26,7 +22,6 @@
     "phtalocyanine": "https://zenodo.org/records/14222456/files/Phtalocyanine.zip?download=1",
     "PTCDA": "https://zenodo.org/records/14222456/files/PTCDA.zip?download=1",
     "PTCDA-Ag": "https://zenodo.org/records/14222456/files/PTCDA_Ag.zip?download=1",
->>>>>>> c9439a52
 }
 
 
@@ -62,8 +57,6 @@
     return common_part
 
 
-<<<<<<< HEAD
-=======
 def _extract_members(archive_handle, members, target_dir):
     print(f"Extracting dataset to `{target_dir}`: ", end="", flush=True)
     for i, m in enumerate(members):
@@ -72,7 +65,6 @@
     _print_progress(len(members), 1, len(members))
 
 
->>>>>>> c9439a52
 def _extract_targz(archive_path, target_dir):
     with tarfile.open(archive_path, "r") as ft:
         print("Reading tar archive files...")
@@ -84,14 +76,7 @@
                 # which makes it so that we can just directly extract the files to the target directory.
                 m.name = Path(m.name).relative_to(base_dir)
                 members.append(m)
-<<<<<<< HEAD
-        print(f"Extracting dataset to `{target_dir}`: ", end="", flush=True)
-        for i, m in enumerate(members):
-            _print_progress(i, 1, len(members) - 1)
-            ft.extract(m, target_dir)
-=======
         _extract_members(ft, members, target_dir)
->>>>>>> c9439a52
 
 
 def _extract_zip(archive_path, target_dir):
@@ -105,14 +90,7 @@
                 # which makes it so that we can just directly extract the files to the target directory.
                 m.filename = str(Path(m.filename).relative_to(base_dir))
                 members.append(m)
-<<<<<<< HEAD
-        print(f"Extracting dataset to `{target_dir}`: ", end="", flush=True)
-        for i, m in enumerate(members):
-            _print_progress(i, 1, len(members) - 1)
-            ft.extract(m, target_dir)
-=======
         _extract_members(ft, members, target_dir)
->>>>>>> c9439a52
 
 
 def download_dataset(name: str, target_dir: PathLike):
@@ -124,10 +102,6 @@
         - ``'CO-tip-densities'``: https://doi.org/10.5281/zenodo.14222456 - CO_tip.zip
         - ``'dft-afm'``: https://doi.org/10.5281/zenodo.10563098 - dft-afm.tar.gz
         - ``'hartree-density'``: https://doi.org/10.5281/zenodo.10563098 - hartree-density.tar.gz
-<<<<<<< HEAD
-        - ``'FFPB-KPFM-hartree'``: https://doi.org/10.5281/zenodo.10563098 - KPFM_hartree.tar.gz
-        - ``'BrClPyridine'``: https://doi.org/10.5281/zenodo.14222456 - pyridineBrCl.zip: hartree potential and electron density for the BrClPyridine example.
-=======
         - ``'FFPB-KPFM-hartree'``: https://doi.org/10.5281/zenodo.14222456 - FFPB_KPFM.zip
         - ``'pyridine``: https://doi.org/10.5281/zenodo.14222456 - pyridine.zip
         - ``'BrClPyridine'``: https://doi.org/10.5281/zenodo.14222456 - pyridineBrCl.zip
@@ -139,7 +113,6 @@
         - ``'phtalocyanine'``: https://doi.org/10.5281/zenodo.14222456 - Phtalocyanine.zip
         - ``'PTCDA'``: https://doi.org/10.5281/zenodo.14222456 - PTCDA.zip
         - ``'PTCDA-Ag'``: https://doi.org/10.5281/zenodo.14222456 - PTCDA_Ag.zip
->>>>>>> c9439a52
 
     Arguments:
         name: Name of dataset to download.
