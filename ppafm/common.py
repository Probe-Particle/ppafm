--- conflicted
+++ resolved
@@ -11,13 +11,9 @@
 
 # ====================== constants
 
-<<<<<<< HEAD
-eVA_Nm = 16.0217657
-CoulombConst = -14.3996448915
-=======
+
 eVA_Nm               =  16.021766
 CoulombConst         =  14.399645;
->>>>>>> c084d855
 
 # default parameters of simulation
 params = {
