#!/usr/bin/python
import sys
from pathlib import Path

import numpy as np

from .. import common, cpp_utils, io
from ..HighLevel import (
    computeElFF,
    getAtomsWhichTouchPBCcell,
    loadValenceElectronDict,
    subtractCoreDensities,
)


def main():
    parser = common.CLIParser(
        description="Generate electrostatic force field by cross-correlation of sample Hartree potential with tip charge density. "
        "The generated force field is saved to FFel_{x,y,z}.[ext]."
    )

<<<<<<< HEAD
    # fmt: off
    parser.add_arguments(['input', 'input_format', 'output_format', 'tip', 'sigma', 'Rcore', 'energy', 'noPBC'])
    parser.add_argument("--tip_dens",   action="store", type=str,   default=None,  help="Use tip density from a file (.xsf or .cube). Overrides --tip.")
    parser.add_argument("--doDensity",  action="store_true",                       help="Do density overlap")
    parser.add_argument( "--tilt",      action="store", type=float, default=0,     help="Tilt of tip electrostatic field (radians)")
    parser.add_argument("--KPFM_tip",   action="store", type=str,   default='Fit', help="Read tip density under bias")
    parser.add_argument("--KPFM_sample",action="store", type=str,                  help="Read sample hartree under bias")
    parser.add_argument("--Vref",       action="store", type=float,                help="Field under the KPFM dens. and Vh was calculated in V/Ang")
    parser.add_argument("--z0",         action="store", type=float, default=0.0,   help="Heigth of the topmost layer of metallic substrate for E to V conversion (Ang)")
    # fmt: on
=======
    # Cmmand line arguments.
    parser.add_arguments(["input", "input_format", "output_format", "tip", "sigma", "Rcore", "energy", "noPBC"])
    parser.add_argument("--tip_dens", action="store", type=str, default=None, help="Use tip density from a file (.xsf or .cube). Overrides --tip.")
    parser.add_argument("--doDensity", action="store_true", help="Do density overlap")
    parser.add_argument("--tilt", action="store", type=float, default=0, help="Tilt of tip electrostatic field (radians)")
    parser.add_argument("--KPFM_tip", action="store", type=str, default="Fit", help="Read tip density under bias")
    parser.add_argument("--KPFM_sample", action="store", type=str, help="Read sample hartree under bias")
    parser.add_argument("--Vref", action="store", type=float, help="Field under the KPFM dens. and Vh was calculated in V/Ang")
    parser.add_argument("--z0", action="store", type=float, default=0.0, help="Heigth of the topmost layer of metallic substrate for E to V conversion (Ang)")
>>>>>>> 74818050
    args = parser.parse_args()

    # Load parameters.
    params_path = Path("params.ini") if Path("params.ini").is_file() else cpp_utils.PACKAGE_PATH / "defaults" / "params.ini"
    common.loadParams(params_path)
    common.apply_options(vars(args))

    # Load species.
    species_path = Path("atomtypes.ini") if Path("atomtypes.ini").is_file() else cpp_utils.PACKAGE_PATH / "defaults" / "atomtypes.ini"
    common.loadSpecies(species_path)

    subtract_core_densities = (args.doDensity) and (args.Rcore > 0.0) and (args.tip_dens is not None)
    if subtract_core_densities:  # We do it here, in case it crash we don't want to wait for all the huge density files to load
        if args.tip_dens is None:
            raise Exception("Rcore>0 but no tip density provided!")
        valence_electrons_dictionary = loadValenceElectronDict()
        rs_tip, elems_tip = getAtomsWhichTouchPBCcell(args.tip_dens, Rcut=args.Rcore)

    atoms_samp, _, lvec_samp = io.loadGeometry(args.input, format=args.input_format, params=common.params)
    head_samp = io.primcoords2Xsf(atoms_samp[0], [atoms_samp[1], atoms_samp[2], atoms_samp[3]], lvec_samp)

    # Load electrostatic potential.
    loaders = {
        "xsf": io.loadXSF,
        "cube": io.loadCUBE,
    }
    input_format = args.input_format
    try:
        electrostatic_potential, lvec, n_dim, _ = loaders[input_format](args.input)
    except KeyError:
        input_format = args.input.split(".")[-1]
        electrostatic_potential, lvec, n_dim, _ = loaders[input_format](args.input)

    electrostatic_potential *= -1  # Unit conversion, energy to potential (eV -> V)

    # To fix.
    # if common.params["tip"] == ".py":
    #     # import tip
    #     exec(compile(open("tip.py", "rb").read(), "tip.py", "exec"))
    #     print(tipMultipole)
    #     common.params["tip"] = tipMultipole
    #     print("params['tip'] ", common.params["tip"])

    if args.tip_dens is not None:
        #  No need to renormalize: fieldFFT already works with density
        print(">>> Loading tip density from ", args.tip_dens, "...")
        if args.tip_dens.lower().endswith("xsf"):
            rho_tip, lvec_tip, _, head_tip = io.loadXSF(args.tip_dens)
        else:
            print(f'ERROR!!! Unknown or unsupported format of the tip density file "{args.tip_dens}"\n', file=sys.stderr)
            sys.exit(1)
        if subtract_core_densities:
            print(">>> subtracting core densities from rho_tip ... ")
            subtractCoreDensities(rho_tip, lvec_tip, elems=elems_tip, Rs=rs_tip, valElDict=valence_electrons_dictionary, Rcore=args.Rcore, head=head_tip)

        common.params["tip"] = -rho_tip  # Negative sign, because the electron density needs to be negative but the input density is positive

    if args.KPFM_sample is not None:
        v_v0_aux = electrostatic_potential.copy()
        v_v0_aux2 = electrostatic_potential.copy()

        sigma = common.params["sigma"]
        print(common.params["sigma"])
        if input_format == "xsf" and args.KPFM_sample.lower().endswith(".xsf"):
            v_ref_s = args.Vref
            print(">>> Loading Hartree potential under bias from ", args.KPFM_sample, "...")
            print("Use loadXSF")
            v_kpfm, lvec, n_dim, head = io.loadXSF(args.KPFM_sample)

        elif input_format == "cube" and args.KPFM_sample.lower().endswith(".cube"):
            v_ref_s = args.Vref
            print(">>> Loading Hartree potential under bias from ", args.KPFM_sample, "...")
            print("Use loadCUBE")
            v_kpfm, lvec, n_dim, head = io.loadCUBE(args.KPFM_sample)

        else:
            print(
                f'ERROR!!! Format of the "{args.KPFM_sample}" file with Hartree potential under bias is unknown or incompatible with the main input format, which is "{input_format}".\n',
                file=sys.stderr,
            )
            sys.exit(1)

        dv_kpfm = v_kpfm - v_v0_aux

        print(">>> Loading tip density under bias from ", args.KPFM_tip, "...")
        if input_format == "xsf" and args.KPFM_tip.lower().endswith(".xsf"):
            v_ref_t = args.Vref
            rho_tip_v0_aux = rho_tip.copy()
            rho_tip_kpfm, lvec_tip, _, head_tip = io.loadXSF(args.KPFM_tip)
            drho_kpfm = rho_tip_kpfm - rho_tip_v0_aux
        elif input_format == "cube" and args.KPFM_tip.lower().endswith(".cube"):
            v_ref_t = args.Vref
            rho_tip_v0_aux = rho_tip.copy()
            rho_tip_kpfm, lvec_tip, _, head_tip = io.loadCUBE(args.KPFM_tip, hartree=False, borh=args.borh)
            drho_kpfm = rho_tip_kpfm - rho_tip_v0_aux
        elif args.KPFM_tip in {"Fit", "fit", "dipole", "pz"}:  # To be put on a library in the near future...
            v_ref_t = -0.1
            if common.params["probeType"] == "8":
                drho_kpfm = {"pz": -0.045}
                sigma = 0.48
                print(" Select CO-tip polarization ")
            if common.params["probeType"] == "47":
                drho_kpfm = {"pz": -0.21875}
                sigma = 0.7
                print(" Select Ag polarization with decay sigma", sigma)
            if common.params["probeType"] == "54":
                drho_kpfm = {"pz": -0.250}
                sigma = 0.67
                print(" Select Xe-tip polarization")
        else:
            raise ValueError(
                'ERROR!!! Neither is "'
                + args.KPFM_sample
                + '" a density file with an appropriate ("'
                + input_format
                + '") format\nnor is it a valid name of a tip polarizability model.\n'
            )

        if args.tip_dens is not None:  # This copy is made to avoid El and kpfm conflicts because during the computeEl, the tip is been put upside down
            tip_aux_2 = common.params["tip"].copy()
        else:
            tip_aux_2 = common.params["tip"]
        ff_kpfm_t0sv, _ = computeElFF(
            dv_kpfm,
            lvec,
            n_dim,
            tip_aux_2,
            computeVpot=args.energy,
            tilt=args.tilt,
        )
        ff_kpfm_tvs0, _ = computeElFF(v_v0_aux2, lvec, n_dim, drho_kpfm, computeVpot=args.energy, tilt=args.tilt, sigma=sigma)

        print("Linear E to V")
        zpos = np.linspace(lvec[0, 2] - args.z0, lvec[3, 2] - args.z0, n_dim[0])
        for i in range(n_dim[0]):
            ff_kpfm_t0sv[i, :, :] = ff_kpfm_t0sv[i, :, :] / ((v_ref_s) * (zpos[i] + 0.1))
            ff_kpfm_tvs0[i, :, :] = ff_kpfm_tvs0[i, :, :] / ((v_ref_t) * (zpos[i] + 0.1))

        print(">>> Saving electrostatic forcefield ... ")
        io.save_vec_field("FFkpfm_t0sV", ff_kpfm_t0sv, lvec_samp, data_format=args.output_format, head=head_samp)
        io.save_vec_field("FFkpfm_tVs0", ff_kpfm_tvs0, lvec_samp, data_format=args.output_format, head=head_samp)

    print(">>> Calculating electrostatic forcefield with FFT convolution as Eel(R) = Integral( rho_tip(r-R) V_sample(r) ) ... ")
    ff_electrostatic, e_electrostatic = computeElFF(electrostatic_potential, lvec, n_dim, common.params["tip"], computeVpot=args.energy, tilt=args.tilt)

    print(">>> Saving electrostatic forcefield ... ")

    io.save_vec_field("FFel", ff_electrostatic, lvec_samp, data_format=args.output_format, head=head_samp, atomic_info=(atoms_samp[:4], lvec_samp))
    if args.energy:
        io.save_scal_field("Eel", e_electrostatic, lvec_samp, data_format=args.output_format, head=head_samp, atomic_info=(atoms_samp[:4], lvec_samp))


if __name__ == "__main__":
    main()<|MERGE_RESOLUTION|>--- conflicted
+++ resolved
@@ -19,7 +19,6 @@
         "The generated force field is saved to FFel_{x,y,z}.[ext]."
     )
 
-<<<<<<< HEAD
     # fmt: off
     parser.add_arguments(['input', 'input_format', 'output_format', 'tip', 'sigma', 'Rcore', 'energy', 'noPBC'])
     parser.add_argument("--tip_dens",   action="store", type=str,   default=None,  help="Use tip density from a file (.xsf or .cube). Overrides --tip.")
@@ -30,17 +29,6 @@
     parser.add_argument("--Vref",       action="store", type=float,                help="Field under the KPFM dens. and Vh was calculated in V/Ang")
     parser.add_argument("--z0",         action="store", type=float, default=0.0,   help="Heigth of the topmost layer of metallic substrate for E to V conversion (Ang)")
     # fmt: on
-=======
-    # Cmmand line arguments.
-    parser.add_arguments(["input", "input_format", "output_format", "tip", "sigma", "Rcore", "energy", "noPBC"])
-    parser.add_argument("--tip_dens", action="store", type=str, default=None, help="Use tip density from a file (.xsf or .cube). Overrides --tip.")
-    parser.add_argument("--doDensity", action="store_true", help="Do density overlap")
-    parser.add_argument("--tilt", action="store", type=float, default=0, help="Tilt of tip electrostatic field (radians)")
-    parser.add_argument("--KPFM_tip", action="store", type=str, default="Fit", help="Read tip density under bias")
-    parser.add_argument("--KPFM_sample", action="store", type=str, help="Read sample hartree under bias")
-    parser.add_argument("--Vref", action="store", type=float, help="Field under the KPFM dens. and Vh was calculated in V/Ang")
-    parser.add_argument("--z0", action="store", type=float, default=0.0, help="Heigth of the topmost layer of metallic substrate for E to V conversion (Ang)")
->>>>>>> 74818050
     args = parser.parse_args()
 
     # Load parameters.
