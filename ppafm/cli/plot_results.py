#!/usr/bin/python -u

import itertools as it
import os

import matplotlib as mpl
import numpy as np

from .. import PPPlot, atomicUtils, common, io
from ..HighLevel import symGauss

mpl.use("Agg")
print("plot WITHOUT Xserver")
# this makes it run without Xserver (e.g. on supercomputer) # see http://stackoverflow.com/questions/4931376/generating-matplotlib-graphs-without-a-running-x-server


atom_size = 0.15


def main(argv=None):
    # fmt: off
    parser = common.CLIParser( description="Plot results for a scan with a specified charge, amplitude, and spring constant.Images are saved in folder Q{charge}K{klat}/Amp{Amplitude}." )
    parser.add_arguments(["output_format","Amplitude","arange","klat","krange","charge", "qrange", "Vbias", "Vrange", "noPBC", ])
    parser.add_argument( "--iets",      action="store",      type=float,               help="Mass [a.u.]; Bias offset [eV]; Peak width [eV] ",   nargs=3,  )
    parser.add_argument( "--LCPD_maps", action="store_true",                           help="Print LCPD maps")
    parser.add_argument( "--z0",        action="store",      type=float,  default=0.0, help="Height of the topmost layer of metallic substrate for E to V conversion (Ang)",    )
    parser.add_argument( "--V0",        action="store",      type=float,  default=0.0, help="Empirical LCPD maxima shift due to mesoscopic workfunction diference",    )
    parser.add_argument( "--df",        action="store_true",                           help="Plot images for dfz ")
    parser.add_argument( "--save_df",   action="store_true",                           help="Save frequency shift as df.xsf "    )
    parser.add_argument( "--Laplace",   action="store_true",                           help="Plot Laplace-filtered images and save them ",    )
    parser.add_argument( "--pos",       action="store_true",                           help="Save probe particle positions"    )
    parser.add_argument( "--atoms",     action="store_true",                           help="Plot atoms to images")
    parser.add_argument( "--bonds",     action="store_true",                           help="Plot bonds to images")
    parser.add_argument( "--cbar",      action="store_true",                           help="Plot colorbars to images")
    parser.add_argument( "--WSxM",      action="store_true",                           help="Save frequency shift into WsXM *.dat files"    )
    parser.add_argument( "--bI",        action="store_true",                           help="Plot images for Boltzmann current"    )
    # fmt: on

    parameters = common.PpafmParameters()

    args = parser.parse_args(argv)
    opt_dict = vars(args)

    common.loadParams("params.ini", parameters)
    common.apply_options(opt_dict, parameters)

    if opt_dict["Laplace"]:
        from scipy.ndimage import laplace

    print(" >> OVEWRITING SETTINGS by command line arguments  ")

    # Spring constants.
    if opt_dict["krange"] is not None:
        k_constants = np.linspace(opt_dict["krange"][0], opt_dict["krange"][1], int(opt_dict["krange"][2]))
    elif opt_dict["klat"] is not None:
        k_constants = [opt_dict["klat"]]
    elif parameters.stiffness[0] > 0.0:
        k_constants = [parameters.stiffness[0]]
    else:
        k_constants = [parameters.klat]

    # Charges.
    if opt_dict["qrange"] is not None:
        charges = np.linspace(opt_dict["qrange"][0], opt_dict["qrange"][1], int(opt_dict["qrange"][2]))
    elif opt_dict["charge"] is not None:
        charges = [opt_dict["charge"]]
    else:
        charges = [parameters.charge]

    # Amplidudes.
    if opt_dict["arange"] is not None:
        amplitudes = np.linspace(opt_dict["arange"][0], opt_dict["arange"][1], int(opt_dict["arange"][2]))
    elif opt_dict["Amplitude"] is not None:
        amplitudes = [opt_dict["Amplitude"]]
    else:
        amplitudes = [parameters.Amplitude]

    # Applied biases.
    applied_bias = False
    if opt_dict["Vrange"] is not None:
        bias_voltages = np.linspace(opt_dict["Vrange"][0], opt_dict["Vrange"][1], int(opt_dict["Vrange"][2]))
    elif opt_dict["Vbias"] is not None:
        bias_voltages = [opt_dict["Vbias"]]
    else:
        bias_voltages = [0.0]
    for voltage in bias_voltages:
        if abs(voltage) > 1e-7:
            applied_bias = True

    if applied_bias:
        print("Vs   =", bias_voltages)
    print("Ks   =", k_constants)
    print("Qs   =", charges)
    print("Amps =", amplitudes)
    print(" ============= RUN  ")

    dz = parameters.scanStep[2]
    tip_positions_x, tip_positions_y, tip_positions_z, _ = common.prepareScanGrids(parameters=parameters)
    extent = (tip_positions_x[0], tip_positions_x[-1], tip_positions_y[0], tip_positions_y[-1])

    atoms_str = ""
    atoms = None
    bonds = None
    ff_parameters = None
    if opt_dict["atoms"] or opt_dict["bonds"]:
        species_file = None
        if os.path.isfile("atomtypes.ini"):
            species_file = "atomtypes.ini"
        ff_parameters = common.loadSpecies(species_file)
        atoms_str = "_atoms"
        xyzs, z_s, qs, _ = io.loadXYZ("input_plot.xyz")
        atoms = [
            list(z_s),
            list(xyzs[:, 0]),
            list(xyzs[:, 1]),
            list(xyzs[:, 2]),
            list(qs),
        ]
        ff_parameters = common.loadSpecies()
        elem_dict = common.getFFdict(ff_parameters)
        i_zs, r_s, _ = common.parseAtoms(atoms, elem_dict, autogeom=False, PBC=parameters.PBC)
        atom_colors = atomicUtils.getAtomColors(i_zs, FFparams=ff_parameters)
        r_s = r_s.transpose().copy()
        atoms = [i_zs, r_s[0], r_s[1], r_s[2], atom_colors]
    if opt_dict["bonds"]:
        bonds = atomicUtils.findBonds(atoms, i_zs, 1.0, FFparams=ff_parameters)

    cbar_str = ""
    if opt_dict["cbar"]:
        cbar_str = "_cbar"

    for charge, stiffness in it.product(charges, k_constants):
        dirname = f"Q{charge:1.2f}K{stiffness:1.2f}"
        for iv, voltage in enumerate(bias_voltages):
            if applied_bias:
                dirname = f"Q{charge:1.2f}K{stiffness:1.2f}V{voltage:1.2f}"
            if opt_dict["pos"]:
                pp_positions, lvec, _, atomic_info_or_head = io.load_vec_field(dirname + "/PPpos", data_format=args.output_format)
                print("Plotting PPpos: ")
                PPPlot.plotDistortions(
                    dirname + "/xy" + atoms_str + cbar_str,
                    pp_positions[:, :, :, 0],
                    pp_positions[:, :, :, 1],
                    slices=list(range(0, len(pp_positions))),
                    BG=pp_positions[:, :, :, 2],
                    extent=extent,
                    atoms=atoms,
                    bonds=bonds,
                    atomSize=atom_size,
                    markersize=2.0,
                    cbar=opt_dict["cbar"],
                )
                print()

            if opt_dict["iets"] is not None:
                eigenvalue_k, lvec, _, atomic_info_or_head = io.load_vec_field(dirname + "/eigvalKs", data_format=args.output_format)
                iets_m = opt_dict["iets"][0]
                iets_e = opt_dict["iets"][1]
                iets_w = opt_dict["iets"][2]
                print(f"Plotting IETS M={iets_m:f} V={iets_e:f} w={iets_w:f}")
                e_vib = common.HBAR * np.sqrt((common.eVA_Nm * eigenvalue_k) / (iets_m * common.AUMASS))
                iets = symGauss(e_vib[:, :, :, 0], iets_e, iets_w) + symGauss(e_vib[:, :, :, 1], iets_e, iets_w) + symGauss(e_vib[:, :, :, 2], iets_e, iets_w)

                PPPlot.plotImages(
                    dirname + "/IETS" + atoms_str + cbar_str,
                    iets,
                    slices=list(range(0, len(iets))),
                    zs=tip_positions_z,
                    extent=extent,
                    atoms=atoms,
                    bonds=bonds,
                    atomSize=atom_size,
                    cbar=opt_dict["cbar"],
                )
                print()

                PPPlot.plotImages(
                    dirname + "/Evib" + atoms_str + cbar_str,
                    e_vib[:, :, :, 0],
                    slices=list(range(0, len(iets))),
                    zs=tip_positions_z,
                    extent=extent,
                    atoms=atoms,
                    bonds=bonds,
                    atomSize=atom_size,
                    cbar=opt_dict["cbar"],
                )
                print()

                PPPlot.plotImages(
                    dirname + "/Kvib" + atoms_str + cbar_str,
                    16.0217662 * eigenvalue_k[:, :, :, 0],
                    slices=list(range(0, len(iets))),
                    zs=tip_positions_z,
                    extent=extent,
                    atoms=atoms,
                    bonds=bonds,
                    atomSize=atom_size,
                    cbar=opt_dict["cbar"],
                )
                print()

<<<<<<< HEAD
            if opt_dict["df"] or opt_dict["save_df"] or opt_dict["WSxM"] or opt_dict["LCPD_maps"]:
                for amplitude in amplitudes:
                    parameters.Amplitude = amplitude
=======
            if opt_dict["bI"]:
                current, lvec, _, atomic_info_or_head = io.load_scal_field(dirname + "/OutI_boltzmann", data_format=args.output_format)
                print("Plotting Boltzmann current: ")
                PPPlot.plotImages(
                    dirname + "/OutI" + atoms_str + cbar_str,
                    current,
                    slices=list(range(0, len(current))),
                    zs=tip_positions_z,
                    extent=extent,
                    atoms=atoms,
                    bonds=bonds,
                    atomSize=atom_size,
                    cbar=opt_dict["cbar"],
                )
                print()

        if opt_dict["LCPD_maps"]:
            if len(bias_voltages) < 3:
                print("At last three different values of volage needed to evaluate LCPD!")
                print("LCPD will not be calculated here.")
                opt_dict["LCPD_maps"] = False
            else:
                # Prepare to calculate KPFM/LCPD
                # For each pixel, find a,b,c such that df = aV^2 + bV + c
                # This is done as polynomial (2nd order) regression, the above equality need not be exact
                # but the least-square criterion will be used.
                # The coefficients a,b,c are going to be determined as linar combinations of df(V) at different biases:
                #   a = Sum_i w_KPFM_a (V_i)
                #   b = Sum_i w_KPFM_b (V_i)
                #   c = Sum_i w_KPFM_c (V_i)
                # Now, the coefficients (weights) w_KPFM have to be determined.
                # This will be done with the help of Gram-sSchmidt ortogonalization:
                # Create vectors v0, v1, v2,
                #   v0 = [1]_(i=1..N),
                #   v1 = [V_i]_(i=1..N,)
                #   v2 = [V^2_i]_(i=1..N),
                # orthogonalize them, find an expansion of [df(V_i)] into the orthogonalized v0', v1', v2',
                # then into the original v0, v1, v2 as defined above.
                # The following notation is going to be used
                # in order to desribe the relation between the original and the orthogonal vectors:
                #   v0' = v0
                #   v1' = v1 + p10 v0
                #   v2' = v2 + p21 v1 + p20 v0
                # The coefficients p10, p21, and p20 can be found as follows:
                #   p10 = -(v1.v0) / N (where N = |v0|^2),
                #   p21 = -(v2.v1') / |v1'|^2,
                #   p20 = -(v2.v0) / N + p21 p10.
                # We have the following expansion of df:
                #   df = (df.v0')/nv0 v0' + (df.v1')/nv1 v1' + (df.v2')/nv2 v2'
                #      = (df.v0')/nv0 v0 + (df.v1')/nv1 (v1 + p10 v0) + (df.v2')/nv2 (v2 + p21 v1 + p20 v0),
                # which gives, for vectors of the desired coefficients w_KPFM
                #   w_KPFM_a = v2'/nv2
                #   w_KPFM_b = v1'/nv1 + p21/nv2 v2'
                #   w_KPFM_c = v0'/nv0 + p10/nv1 v1' + p20/nv2 v2'
                # where nv0 = N = |v0'|^2, nv1 = |v1'|^2, nv2 = |v2'|^2.
                nv0 = len(bias_voltages)
                v0 = np.ones(nv0)
                v1 = np.copy(bias_voltages)
                v2 = v1 * v1
                p10 = -np.dot(v1, v0) / nv0
                v1 += p10 * v0
                nv1 = np.dot(v1, v1)
                p20 = -np.dot(v2, v0) / nv0
                v2 += p20 * v0
                p21 = -np.dot(v2, v1) / nv1
                v2 += p21 * v1
                p20 += p21 * p10
                nv2 = np.dot(v2, v2)
                w_kpfm_a = v2 / nv2
                w_kpfm_b = v1 / nv1 + v2 * p21 / nv2
                w_kpfm_c = v0 / nv0 + v1 * p10 / nv1 + v2 * p20 / nv2

        if opt_dict["df"] or opt_dict["save_df"] or opt_dict["WSxM"] or opt_dict["LCPD_maps"]:
            for amplitude in amplitudes:
                for iv, voltage in enumerate(bias_voltages):
                    common.params["Amplitude"] = amplitude
>>>>>>> b2f30055
                    amp_string = f"/Amp{amplitude:2.2f}"
                    print("Amplitude= ", amp_string)
                    dirname0 = f"Q{charge:1.2f}K{stiffness:1.2f}"
                    if applied_bias:
                        dirname = dirname0 + f"V{voltage:1.2f}"
                    else:
                        dirname = dirname0
                    dir_name_amplitude = dirname + amp_string
                    dir_name_lcpd = dirname0 + amp_string
                    if not os.path.exists(dir_name_amplitude):
                        os.makedirs(dir_name_amplitude)

                    if parameters.tiltedScan:
                        (
                            f_out,
                            lvec,
                            _,
                            atomic_info_or_head,
                        ) = io.load_vec_field(dirname + "/OutF", data_format=args.output_format)
                        dfs = common.Fz2df_tilt(
                            f_out,
                            parameters.scanTilt,
                            k0=parameters.kCantilever,
                            f0=parameters.f0Cantilever,
                            amplitude=amplitude,
                        )
                        lvec_df = np.array(lvec.copy())
                        lvec_3_norm = np.linalg.norm(lvec[3])
                        lvec_df[0] = lvec_df[0] + lvec_df[3] / lvec_3_norm * amplitude / 2
                        lvec_df[3] = lvec_df[3] / lvec_3_norm * (lvec_3_norm - amplitude)
                    else:
                        (
                            fzs,
                            lvec,
                            _,
                            atomic_info_or_head,
                        ) = io.load_scal_field(dirname + "/OutFz", data_format=args.output_format)
                        if applied_bias:
                            r_tip = parameters.Rtip
                            for iz, z in enumerate(tip_positions_z):
                                fzs[iz, :, :] = fzs[iz, :, :] - np.pi * parameters.permit * ((r_tip * r_tip) / ((z - args.z0) * (z + r_tip))) * (voltage - args.V0) * (
                                    voltage - args.V0
                                )
                        dfs = common.Fz2df(
                            fzs,
                            dz=dz,
                            k0=parameters.kCantilever,
                            f0=parameters.f0Cantilever,
                            amplitude=amplitude,
                        )
                        lvec_df = np.array(lvec.copy())
                        lvec_df[0][2] += amplitude / 2
                        lvec_df[3][2] -= amplitude

                    if opt_dict["save_df"]:
                        io.save_scal_field(
                            dir_name_amplitude + "/df",
                            dfs,
                            lvec_df,
                            data_format=args.output_format,
                            head=atomic_info_or_head,
                            atomic_info=atomic_info_or_head,
                        )
                    if opt_dict["df"]:
                        print("Plotting df: ")
                        PPPlot.plotImages(
                            dir_name_amplitude + "/df" + atoms_str + cbar_str,
                            dfs,
                            slices=list(range(0, len(dfs))),
                            zs=tip_positions_z + parameters.Amplitude / 2.0,
                            extent=extent,
                            cmap=parameters.colorscale,
                            atoms=atoms,
                            bonds=bonds,
                            atomSize=atom_size,
                            cbar=opt_dict["cbar"],
                            cbar_label="df [Hz]",
                        )
                        print("")

                    if opt_dict["Laplace"]:
                        print("Plotting Laplace-filtered df: ")
                        df_laplace_filtered = dfs.copy()
                        laplace(dfs, output=df_laplace_filtered)
                        io.save_scal_field(
                            dir_name_amplitude + "/df_laplace",
                            df_laplace_filtered,
                            lvec,
                            data_format=args.output_format,
                            head=atomic_info_or_head,
                            atomic_info=atomic_info_or_head,
                        )
                        PPPlot.plotImages(
                            dir_name_amplitude + "/df_laplace" + atoms_str + cbar_str,
                            df_laplace_filtered,
                            slices=list(range(0, len(dfs))),
                            zs=tip_positions_z + parameters.Amplitude / 2.0,
                            extent=extent,
                            cmap=parameters.colorscale,
                            atoms=atoms,
                            bonds=bonds,
                            atomSize=atom_size,
                            cbar=opt_dict["cbar"],
                        )
                        print()

                    if opt_dict["WSxM"]:
                        print(" printing df into WSxM files :")
                        io.saveWSxM_3D(dir_name_amplitude + "/df", dfs, extent, slices=None)

                    if opt_dict["LCPD_maps"]:
                        if iv == 0:
                            kpfm_a = w_kpfm_a[0] * dfs
                            kpfm_b = w_kpfm_b[0] * dfs
                            kpfm_c = w_kpfm_c[0] * dfs
                        else:
                            kpfm_a += w_kpfm_a[iv] * dfs
                            kpfm_b += w_kpfm_b[iv] * dfs
                            kpfm_c += w_kpfm_c[iv] * dfs

                if opt_dict["LCPD_maps"]:
                    lcpd = -kpfm_b / (2 * kpfm_a)

                    print("Plotting LCPD: ")
                    if not os.path.exists(dir_name_lcpd):
                        os.makedirs(dir_name_lcpd)
                    PPPlot.plotImages(
                        dir_name_lcpd + "/LCPD" + atoms_str + cbar_str,
                        lcpd,
                        slices=list(range(0, len(lcpd))),
                        zs=tip_positions_z + common.params["Amplitude"] / 2.0,
                        extent=extent,
                        cmap=common.params["colorscale_kpfm"],
                        atoms=atoms,
                        bonds=bonds,
                        atomSize=atom_size,
                        cbar=opt_dict["cbar"],
                        symmetric_map=True,
                        V0=args.V0,
                        cbar_label="V_LCPD [V]",
                    )
                    print()

<<<<<<< HEAD
        if opt_dict["LCPD_maps"]:
            lcpd = -lcpd_b / (2 * lcpd_a)
            PPPlot.plotImages(
                "./LCPD" + atoms_str + cbar_str,
                lcpd,
                slices=list(range(0, len(lcpd))),
                zs=tip_positions_z + parameters.Amplitude / 2.0,
                extent=extent,
                cmap=parameters.colorscale_kpfm,
                atoms=atoms,
                bonds=bonds,
                atomSize=atom_size,
                cbar=opt_dict["cbar"],
                symmetric_map=True,
                V0=args.V0,
                cbar_label="V_LCPD [V]",
            )
            PPPlot.plotImages(
                "./_Asym-LCPD" + atoms_str + cbar_str,
                lcpd,
                slices=list(range(0, len(lcpd))),
                zs=tip_positions_z + parameters.Amplitude / 2.0,
                extent=extent,
                cmap=parameters.colorscale_kpfm,
                atoms=atoms,
                bonds=bonds,
                atomSize=atom_size,
                cbar=opt_dict["cbar"],
                symmetric_map=False,
                cbar_label="V_LCPD [V]",
            )
            io.save_scal_field(
                "./LCPD",
                lcpd,
                lvec_df,
                data_format=args.output_format,
                head=atomic_info_or_head,
                atomic_info=atomic_info_or_head,
            )
            if opt_dict["WSxM"]:
                print("Saving LCPD_b into WSxM files :")
                io.saveWSxM_3D("./LCPD" + atoms_str, lcpd, extent, slices=None)
=======
                    PPPlot.plotImages(
                        dir_name_lcpd + "/_Asym-LCPD" + atoms_str + cbar_str,
                        lcpd,
                        slices=list(range(0, len(lcpd))),
                        zs=tip_positions_z + common.params["Amplitude"] / 2.0,
                        extent=extent,
                        cmap=common.params["colorscale_kpfm"],
                        atoms=atoms,
                        bonds=bonds,
                        atomSize=atom_size,
                        cbar=opt_dict["cbar"],
                        symmetric_map=False,
                        cbar_label="V_LCPD [V]",
                    )
                    print()

                    io.save_scal_field(
                        dir_name_lcpd + "/LCPD",
                        lcpd,
                        lvec_df,
                        data_format=args.output_format,
                        head=atomic_info_or_head,
                        atomic_info=atomic_info_or_head,
                    )

                    if opt_dict["WSxM"]:
                        print("Saving LCPD into WSxM files :")
                        io.saveWSxM_3D(dir_name_lcpd + "/LCPD" + atoms_str, lcpd, extent, slices=None)
>>>>>>> b2f30055

    print(" ***** ALL DONE ***** ")


if __name__ == "__main__":
    main()<|MERGE_RESOLUTION|>--- conflicted
+++ resolved
@@ -200,11 +200,6 @@
                 )
                 print()
 
-<<<<<<< HEAD
-            if opt_dict["df"] or opt_dict["save_df"] or opt_dict["WSxM"] or opt_dict["LCPD_maps"]:
-                for amplitude in amplitudes:
-                    parameters.Amplitude = amplitude
-=======
             if opt_dict["bI"]:
                 current, lvec, _, atomic_info_or_head = io.load_scal_field(dirname + "/OutI_boltzmann", data_format=args.output_format)
                 print("Plotting Boltzmann current: ")
@@ -280,8 +275,7 @@
         if opt_dict["df"] or opt_dict["save_df"] or opt_dict["WSxM"] or opt_dict["LCPD_maps"]:
             for amplitude in amplitudes:
                 for iv, voltage in enumerate(bias_voltages):
-                    common.params["Amplitude"] = amplitude
->>>>>>> b2f30055
+                    parameters.Amplitude = amplitude
                     amp_string = f"/Amp{amplitude:2.2f}"
                     print("Amplitude= ", amp_string)
                     dirname0 = f"Q{charge:1.2f}K{stiffness:1.2f}"
@@ -412,9 +406,9 @@
                         dir_name_lcpd + "/LCPD" + atoms_str + cbar_str,
                         lcpd,
                         slices=list(range(0, len(lcpd))),
-                        zs=tip_positions_z + common.params["Amplitude"] / 2.0,
+                        zs=tip_positions_z + parameters.Amplitude / 2.0,
                         extent=extent,
-                        cmap=common.params["colorscale_kpfm"],
+                        cmap=parameters.colorscale_kpfm,
                         atoms=atoms,
                         bonds=bonds,
                         atomSize=atom_size,
@@ -425,57 +419,13 @@
                     )
                     print()
 
-<<<<<<< HEAD
-        if opt_dict["LCPD_maps"]:
-            lcpd = -lcpd_b / (2 * lcpd_a)
-            PPPlot.plotImages(
-                "./LCPD" + atoms_str + cbar_str,
-                lcpd,
-                slices=list(range(0, len(lcpd))),
-                zs=tip_positions_z + parameters.Amplitude / 2.0,
-                extent=extent,
-                cmap=parameters.colorscale_kpfm,
-                atoms=atoms,
-                bonds=bonds,
-                atomSize=atom_size,
-                cbar=opt_dict["cbar"],
-                symmetric_map=True,
-                V0=args.V0,
-                cbar_label="V_LCPD [V]",
-            )
-            PPPlot.plotImages(
-                "./_Asym-LCPD" + atoms_str + cbar_str,
-                lcpd,
-                slices=list(range(0, len(lcpd))),
-                zs=tip_positions_z + parameters.Amplitude / 2.0,
-                extent=extent,
-                cmap=parameters.colorscale_kpfm,
-                atoms=atoms,
-                bonds=bonds,
-                atomSize=atom_size,
-                cbar=opt_dict["cbar"],
-                symmetric_map=False,
-                cbar_label="V_LCPD [V]",
-            )
-            io.save_scal_field(
-                "./LCPD",
-                lcpd,
-                lvec_df,
-                data_format=args.output_format,
-                head=atomic_info_or_head,
-                atomic_info=atomic_info_or_head,
-            )
-            if opt_dict["WSxM"]:
-                print("Saving LCPD_b into WSxM files :")
-                io.saveWSxM_3D("./LCPD" + atoms_str, lcpd, extent, slices=None)
-=======
                     PPPlot.plotImages(
                         dir_name_lcpd + "/_Asym-LCPD" + atoms_str + cbar_str,
                         lcpd,
                         slices=list(range(0, len(lcpd))),
-                        zs=tip_positions_z + common.params["Amplitude"] / 2.0,
+                        zs=tip_positions_z + parameters.Amplitude / 2.0,
                         extent=extent,
-                        cmap=common.params["colorscale_kpfm"],
+                        cmap=parameters.colorscale_kpfm,
                         atoms=atoms,
                         bonds=bonds,
                         atomSize=atom_size,
@@ -497,7 +447,6 @@
                     if opt_dict["WSxM"]:
                         print("Saving LCPD into WSxM files :")
                         io.saveWSxM_3D(dir_name_lcpd + "/LCPD" + atoms_str, lcpd, extent, slices=None)
->>>>>>> b2f30055
 
     print(" ***** ALL DONE ***** ")
 
