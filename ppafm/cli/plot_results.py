--- conflicted
+++ resolved
@@ -18,7 +18,7 @@
 
 
 def main():
-<<<<<<< HEAD
+
     # fmt: off
     parser = PPU.CLIParser( description="Plot results for a scan with a specified charge, amplitude, and spring constant.Images are saved in folder Q{charge}K{klat}/Amp{Amplitude}." )
     parser.add_arguments(["output_format","Amplitude","arange","klat","krange","charge", "qrange", "Vbias", "Vrange", "noPBC", ])
@@ -37,62 +37,6 @@
     parser.add_argument( "--bI",        action="store_true",                           help="Plot images for Boltzmann current"    )
     # fmt: on
     
-=======
-    parser = common.CLIParser(
-        description="Plot results for a scan with a specified charge, amplitude, and spring constant. " "Images are saved in folder Q{charge}K{klat}/Amp{Amplitude}."
-    )
-    parser.add_arguments(
-        [
-            "output_format",
-            "Amplitude",
-            "arange",
-            "klat",
-            "krange",
-            "charge",
-            "qrange",
-            "Vbias",
-            "Vrange",
-            "noPBC",
-        ]
-    )
-    parser.add_argument(
-        "--iets",
-        action="store",
-        type=float,
-        help="Mass [a.u.]; Bias offset [eV]; Peak width [eV] ",
-        nargs=3,
-    )
-    parser.add_argument("--LCPD_maps", action="store_true", help="Print LCPD maps")
-    parser.add_argument(
-        "--z0",
-        action="store",
-        type=float,
-        default=0.0,
-        help="Height of the topmost layer of metallic substrate for E to V conversion (Ang)",
-    )
-    parser.add_argument(
-        "--V0",
-        action="store",
-        type=float,
-        default=0.0,
-        help="Empirical LCPD maxima shift due to mesoscopic workfunction diference",
-    )
-
-    parser.add_argument("--df", action="store_true", help="Plot images for dfz ")
-    parser.add_argument("--save_df", action="store_true", help="Save frequency shift as df.xsf ")
-    parser.add_argument(
-        "--Laplace",
-        action="store_true",
-        help="Plot Laplace-filtered images and save them ",
-    )
-    parser.add_argument("--pos", action="store_true", help="Save probe particle positions")
-    parser.add_argument("--atoms", action="store_true", help="Plot atoms to images")
-    parser.add_argument("--bonds", action="store_true", help="Plot bonds to images")
-    parser.add_argument("--cbar", action="store_true", help="Plot colorbars to images")
-    parser.add_argument("--WSxM", action="store_true", help="Save frequency shift into WsXM *.dat files")
-    parser.add_argument("--bI", action="store_true", help="Plot images for Boltzmann current")
-
->>>>>>> 74818050
     args = parser.parse_args()
     opt_dict = vars(args)
 
