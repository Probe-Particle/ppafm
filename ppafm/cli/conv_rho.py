#!/usr/bin/python
# This is a sead of simple plotting script which should get AFM frequency delta 'df.xsf' and generate 2D plots for different 'z'

from optparse import OptionParser

import __main__ as main
import matplotlib.pyplot as plt
import numpy as np

import ppafm as PPU
import ppafm.fieldFFT as fFFT
from ppafm import io

# ======== Functions

def handleAECCAR( fname, lvec, rho ):
    if "AECCAR" in fname:
        V = np.abs( np.linalg.det(lvec[1:]) )
        rho /= V

def handleNegativeDensity( rho ):
    Q = rho.sum()
    rho[rho<0] = 0
    rho *= ( Q/rho.sum() )

# ======== Main

parser = OptionParser()
parser.add_option( "-s", "--sample", action="store", type="string", default="CHGCAR.xsf", help="sample 3D data-file (.xsf)")
parser.add_option( "-t", "--tip",    action="store", type="string", default="./tip/CHGCAR.xsf", help="tip 3D data-file (.xsf)")
parser.add_option( "-o", "--output", action="store", type="string", default="pauli", help="output 3D data-file (.xsf)")
parser.add_option( "-B", "--Bpower", action="store", type="float", default="-1.0", help="exponent B in formula E = A*Integral( rho_tip^B * rho_sample^B ); NOTE: negative value equivalent to B=1 ")
parser.add_option( "-A", "--Apauli", action="store", type="float", default="1.0", help="prefactor A in formula E = A*Integral( rho_tip^B * rho_sample^B ); NOTE: default A=1 since re-scaling done in relax_scan_PVE.py")
parser.add_option( "-E", "--energy",     action="store_true",            help="Compue potential energ y(not just Force)", default=False)
parser.add_option( "--saveDebugXsfs",        action="store_true",  help="save auxuliary xsf files for debugging", default=False )
parser.add_option( "--densityMayBeNegative", action="store_false", help="input desnity files from DFT may contain negative voxels, lets handle them properly", default=True )

(options, args) = parser.parse_args()

print(">>> Loading sample from ", options.sample, " ... ")
rhoS, lvecS, nDimS, headS = io.loadXSF( options.sample )
print(">>> Loading tip from ", options.tip, " ... ")
rhoT, lvecT, nDimT, headT = io.loadXSF( options.tip    )

if np.any( nDimS != nDimT ): raise Exception( "Tip and Sample grids has different dimensions! - sample: "+str(nDimS)+" tip: "+str(nDimT) )
if np.any( lvecS != lvecT ): raise Exception( "Tip and Sample grids has different shap! - sample: "+str(lvecS )+" tip: "+str(lvecT) )

handleAECCAR( options.sample, lvecS, rhoS )
handleAECCAR( options.tip,    lvecT, rhoT )

if options.Bpower > 0.0:
    B = options.Bpower
    print(">>> computing rho^B where B = ", B)
    #print " rhoS.min,max ",rhoS.min(), rhoS.max(), " rhoT.min,max ",rhoT.min(), rhoT.max()
    # NOTE: due to round-off error the density from DFT code is often negative in some voxels which produce NaNs after exponentiation; we need to correct this
    if options.densityMayBeNegative:
        handleNegativeDensity( rhoS )
        handleNegativeDensity( rhoT )
    #print " rhoS.min,max ",rhoS.min(), rhoS.max(), " rhoT.min,max ",rhoT.min(), rhoT.max()
    rhoS[:,:,:] = rhoS[:,:,:]**B
    rhoT[:,:,:] = rhoT[:,:,:]**B
    if options.saveDebugXsfs:
        io.saveXSF( "sample_density_pow_%03.3f.xsf" %B, rhoS, lvecS, head=headS )
        io.saveXSF( "tip_density_pow_%03.3f.xsf" %B, rhoT, lvecT, head=headT )

print(">>> Evaluating convolution E(R) = A*Integral_r ( rho_tip^B(r-R) * rho_sample^B(r) ) using FFT ... ")
Fx,Fy,Fz,E = fFFT.potential2forces_mem( rhoS, lvecS, nDimS, rho=rhoT, doForce=True, doPot=True, deleteV=True )

PQ = options.Apauli

namestr = options.output
print(">>> Saving result of convolution to FF_",namestr,"_?.xsf ... ")

# Density Overlap Model
if options.energy:
<<<<<<< HEAD
    GU.saveXSF( "E"+namestr+".xsf", E*PQ, lvecS, head=headS )
GU.saveXSF( "FF"+namestr+"_x.xsf", Fx*PQ, lvecS, head=headS )
GU.saveXSF( "FF"+namestr+"_y.xsf", Fy*PQ, lvecS, head=headS )
GU.saveXSF( "FF"+namestr+"_z.xsf", Fz*PQ, lvecS, head=headS )
=======
    io.saveXSF( "E"+namestr+".xsf", E*(PQ*-1.0), lvecS, head=headS )
io.saveXSF( "FF"+namestr+"_x.xsf", Fx*PQ,       lvecS, head=headS )
io.saveXSF( "FF"+namestr+"_y.xsf", Fy*PQ,       lvecS, head=headS )
io.saveXSF( "FF"+namestr+"_z.xsf", Fz*PQ,       lvecS, head=headS )
>>>>>>> e0396587

#Fx, Fy, Fz = getForces( V, rho, sampleSize, dims, dd, X, Y, Z)<|MERGE_RESOLUTION|>--- conflicted
+++ resolved
@@ -73,16 +73,9 @@
 
 # Density Overlap Model
 if options.energy:
-<<<<<<< HEAD
-    GU.saveXSF( "E"+namestr+".xsf", E*PQ, lvecS, head=headS )
-GU.saveXSF( "FF"+namestr+"_x.xsf", Fx*PQ, lvecS, head=headS )
-GU.saveXSF( "FF"+namestr+"_y.xsf", Fy*PQ, lvecS, head=headS )
-GU.saveXSF( "FF"+namestr+"_z.xsf", Fz*PQ, lvecS, head=headS )
-=======
-    io.saveXSF( "E"+namestr+".xsf", E*(PQ*-1.0), lvecS, head=headS )
-io.saveXSF( "FF"+namestr+"_x.xsf", Fx*PQ,       lvecS, head=headS )
-io.saveXSF( "FF"+namestr+"_y.xsf", Fy*PQ,       lvecS, head=headS )
-io.saveXSF( "FF"+namestr+"_z.xsf", Fz*PQ,       lvecS, head=headS )
->>>>>>> e0396587
+    io.saveXSF( "E"+namestr+".xsf", E*PQ, lvecS, head=headS )
+io.saveXSF( "FF"+namestr+"_x.xsf", Fx*PQ, lvecS, head=headS )
+io.saveXSF( "FF"+namestr+"_y.xsf", Fy*PQ, lvecS, head=headS )
+io.saveXSF( "FF"+namestr+"_z.xsf", Fz*PQ, lvecS, head=headS )
 
 #Fx, Fy, Fz = getForces( V, rho, sampleSize, dims, dd, X, Y, Z)