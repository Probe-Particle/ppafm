--- conflicted
+++ resolved
@@ -21,7 +21,6 @@
         "The integral has two parameters A and B, and is of form A*Integral( rho_tip^B * rho_sample^B )"
     )
 
-<<<<<<< HEAD
     # fmt: off
     parser.add_argument('-s', '--sample', action='store', required=True, help='Path to sample charge density (.xsf).')
     parser.add_argument('-t', '--tip',    action='store', required=True, help='Path to tip charge density (.xsf).')
@@ -30,19 +29,6 @@
     parser.add_argument('--no_negative_check', action='store_true', help='Input density files may contain negative voxels. This is handled by default by setting negative values to zero and rescaling the density so that the total charge is conserved. Setting this option disables the check.' )
     parser.add_arguments(['output_format', 'energy', 'Apauli', 'Bpauli'])
     # fmt: on
-=======
-    parser.add_argument("-s", "--sample", action="store", required=True, help="Path to sample charge density (.xsf).")
-    parser.add_argument("-t", "--tip", action="store", required=True, help="Path to tip charge density (.xsf).")
-    parser.add_argument("-o", "--output", action="store", default="pauli", help="Name of output energy/force files.")
-    parser.add_arguments(["output_format", "energy", "Apauli", "Bpauli"])
-    parser.add_argument("--saveDebugXsfs", action="store_true", help="Save auxiliary xsf files for debugging.")
-    parser.add_argument(
-        "--no_negative_check",
-        action="store_true",
-        help="Input density files may contain negative voxels. This is handled by default by setting negative values to zero "
-        "and rescaling the density so that the total charge is conserved. Setting this option disables the check.",
-    )
->>>>>>> 74818050
 
     args = parser.parse_args()
 
