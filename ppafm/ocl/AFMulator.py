#!/usr/bin/python3

import os

import numpy as np
import pyopencl as cl

from .. import common as PPU
from .. import io
from ..PPPlot import plotImages
from . import field as FFcl
from . import oclUtils as oclu
from . import relax as oclr
from .field import HartreePotential, MultipoleTipDensity, hartreeFromFile

VALID_SIZES = np.array([16, 32, 64, 128, 192, 256, 384, 512, 768, 1024, 1536, 2048])

class AFMulator():
    '''
    Simulate Atomic force microscope images of molecules.

    Arguments:
        pixPerAngstrome: int. Number of pixels (voxels) per angstrom in force field grid.
        lvec: np.ndarray of shape (4, 3) or None. Unit cell boundaries for force field. First (row) vector
            specifies the origin, and the remaining three vectors specify the edge vectors of the unit cell.
            If None, will be calculated automatically from scan_window and tipR0, leaving some additional space
            on each side.
        scan_dim: tuple of three ints. Number of scan steps in the (x, y, z) dimensions. The size of the resulting
            images have a size of scan_dim[0] x scan_dim[1] and the number images at different heights is
            scan_dim[2] - df_steps + 1.
        scan_window: tuple ((x_min, y_min, z_min), (x_max, y_max, z_max)). The minimum and maximum coordinates of
            scan region in angstroms. The scan region is a rectangular box with the opposing corners defined by the
            coordinates in scan_window. Note that the step size in z dimension is the scan window size in z divided by
            scan_dim[2], and the scan in z-direction proceeds for scan_dim[2] steps, so the final step is one step short
            of z_min.
        iZPPs: int. Element of probe particle.
        QZs: Array of length 4. Position tip charges along z-axis relative to probe-particle center in angstroms.
        Qs: Array of length 4. Values of tip charges in units of e. Some can be zero.
        rho: Dict or :class:`.MultipoleTipDensity`. Tip charge density. Used with Hartree potentials. Overrides QZs and Qs.
            The dict should contain float entries for at least of one the following 's', 'px', 'py', 'pz', 'dz2',
            'dy2', 'dx2', 'dxy', 'dxz', 'dyz'. The tip charge density will be a linear combination of the specified
            multipole types with the specified weights.
        sigma: float. Width of tip density distribution if rho is a dict of multipole coefficients.
        rho_delta: TipDensity. Tip delta charge density. Used in FDBM approximation for calculating the
            electrostatic interaction force.
        A_pauli: float. Prefactor for Pauli repulsion in FDBM.
        B_pauli: float. Exponent for Pauli repulsion in FDBM.
        df_steps: int. Number of steps in z convolution. The total amplitude is df_steps times scan z-step size.
        tipR0: array of length 3. Probe particle equilibrium position (x, y, z) in angstroms.
        tipStiffness: array of length 4. Harmonic spring constants (x, y, z, r) for holding the probe particle
            to the tip in N/m.
        npbc: tuple of three ints. How many periodic images of atoms to use in (x, y, z) dimensions. Used for calculating
            Lennard-Jones force field and electrostatic field from point charges. Electrostatic field from a Hartree
            potential defined on a grid is always considered to be periodic.
        f0Cantilever: float. Resonance frequency of cantilever in Hz.
        kCantilever: float. Harmonic spring constant of cantilever in N/m.
        vdw_damp_method: int. Type of damping to use in vdw calculation for FDBM.
            -1: no damping, 0: constant, 1: R2, 2: R4, 3: invR4, 4: invR8.
    '''

    bMergeConv = False   # Should we use merged kernel relaxStrokesTilted_convZ or two separated kernells  ( relaxStrokesTilted, convolveZ  )

    # --- Relaxation
    relaxParams  = [ 0.5, 0.1, 0.1*0.2,0.1*5.0 ]    # (dt,damp, .., .. ) parameters of relaxation, in the moment just dt and damp are used

    # --- Output
    bSaveFF  = False    # Save debug ForceField as .xsf
    verbose  = 0        # Print information during excecution

    # ==================== Methods =====================

    def __init__( self,
        pixPerAngstrome = 10,
        lvec            = None,
        scan_dim        = (128, 128, 30),
        scan_window     = ((2.0, 2.0, 7.0), ( 18.0, 18.0, 10.0)),
        iZPP            = 8,
        QZs             = [ 0.1,  0, -0.1, 0 ],
        Qs              = [ -10, 20,  -10, 0 ],
        rho             = None,
        sigma           = 0.71,
        rho_delta       = None,
        A_pauli         = 18.0,
        B_pauli         = 1.0,
        df_steps        = 10,
        tipR0           = [0.0, 0.0, 3.0],
        tipStiffness    = [0.25, 0.25, 0.0, 30.0],
        npbc            = (1, 1, 0),
        f0Cantilever    = 30300,
        kCantilever     = 1800,
        vdw_damp_method = 2
    ):

        if not FFcl.oclu or not oclr.oclu:
            oclu.init_env()

        self.forcefield = FFcl.ForceField_LJC()

        self.scanner = oclr.RelaxedScanner()
        self.scanner.relax_params = np.array( self.relaxParams, dtype=np.float32 )
        self.scanner.stiffness = np.array(tipStiffness, dtype=np.float32) / -PPU.eVA_Nm

        self.iZPP = iZPP
        self.tipR0 = tipR0
        self.f0Cantilever = f0Cantilever
        self.kCantilever = kCantilever
        self.npbc = npbc
        self.pot = None
        self.sigma = sigma
        self.A_pauli = A_pauli
        self.B_pauli = B_pauli
        self.vdw_damp_method = vdw_damp_method

        self.setScanWindow(scan_window, scan_dim, df_steps)
        self.setLvec(lvec, pixPerAngstrome)
        self.setRho(rho, sigma, B_pauli)
        self.setRhoDelta(rho_delta)
        self.setQs(Qs, QZs)

        self.typeParams = PPU.loadSpecies('atomtypes.ini')
        self.saveFFpre = ""
        self.counter = 0

    def eval(self, xyzs, Zs, qs, rho_sample=None, pbc_lvec=None, rot=np.eye(3), rot_center=None,
        REAs=None, X=None, plot_to_dir=None):
        '''
        Prepare and evaluate AFM image.

        Arguments:
            xyzs: np.ndarray of shape (num_atoms, 3). Positions of atoms in x, y, and z.
            Zs: np.ndarray of shape (num_atoms,). Elements of atoms.
            qs: np.ndarray of shape (num_atoms,) or :class:`.HartreePotential` or None. Charges of atoms or hartree potential.
                If None, then no electrostatics are used.
            rho_sample: ElectronDensity or None. Sample electron density. If not None, then FDBM is used
                for calculating the Pauli repulsion force.
            pbc_lvec: np.ndarray of shape (3, 3) or None. Unit cell lattice vectors for periodic images of atoms.
                If None, periodic boundaries are disabled, unless qs is HartreePotential and the lvec from the
                Hartree potential is used instead. If npbc = (0, 0, 0), then has no function.
            REAs: np.ndarray of shape (num_atoms, 4). Lennard Jones interaction parameters. Calculated automatically if None.
            X: np.ndarray of shape (self.scan_dim[0], self.scan_dim[1], self.scan_dim[2]-self.df_steps+1)).
               Array where AFM image will be saved. If None, will be created automatically.
            plot_to_dir: str or None. If not None, plot the generated AFM images to this directory.

        Returns:
            np.ndarray. AFM image. If X is not None, this is the same array object as X with values overwritten.
        '''
        self.prepareFF(xyzs, Zs, qs, rho_sample, pbc_lvec, rot, rot_center, REAs)
        self.prepareScanner()
        X = self.evalAFM(X)
        if plot_to_dir: self.plot_images(X, outdir=plot_to_dir)
        return X

    def __call__(self, *args, **kwargs):
        '''
        Makes object callable. See :meth:`eval` for input arguments.
        '''
        return self.eval(*args, **kwargs)

    def eval_( self, mol ):
        return self.eval( mol.xyzs, mol.Zs, mol.qs )

    # ========= Setup =========

    def setLvec(self, lvec=None, pixPerAngstrome=None):
        ''' Set forcefield lattice vectors. If lvec is not given it is inferred from the scan window.'''

        if pixPerAngstrome is not None:
            self.pixPerAngstrome = pixPerAngstrome
        if lvec is not None:
            self.lvec = lvec
        else:
            self.lvec = get_lvec(self.scan_window, tipR0=self.tipR0,
                pixPerAngstrome=self.pixPerAngstrome)

        # Remember old grid size
        if hasattr(self.forcefield, 'nDim'):
            self._old_nDim = self.forcefield.nDim.copy()
        else:
            self._old_nDim = np.zeros(4)

        # Set lvec in force field and scanner
        self.forcefield.initSampling(self.lvec, pixPerAngstrome=self.pixPerAngstrome)
        FEin_shape = self.forcefield.nDim if (self._old_nDim != self.forcefield.nDim).any() else None
        self.scanner.prepareBuffers(lvec=self.lvec, FEin_shape=FEin_shape)

    def setScanWindow(self, scan_window=None, scan_dim=None, df_steps=None):
        '''Set scanner scan window.'''

        if scan_window is not None:
            self.scan_window = scan_window
        if scan_dim is not None:
            self.scan_dim = scan_dim
        if df_steps is not None:
            if df_steps <= 0 or df_steps > self.scan_dim[2]:
                raise ValueError(f'df_steps should be between 1 and scan_dim[2]({scan_dim[2]}), but got {df_steps}.')
            self.df_steps = df_steps

        # Set df convolution weights
        self.dz = (self.scan_window[1][2] - self.scan_window[0][2]) / self.scan_dim[2]
        self.dfWeight = PPU.getDfWeight(self.df_steps, dz=self.dz)[0].astype(np.float32)
        self.dfWeight *= PPU.eVA_Nm * self.f0Cantilever / self.kCantilever
        self.amplitude = self.dz * len(self.dfWeight)
        self.scanner.zstep = self.dz

        # Prepare buffers
        self.scanner.prepareBuffers(scan_dim=self.scan_dim, nDimConv=len(self.dfWeight),
            nDimConvOut=(self.scan_dim[2] - len(self.dfWeight) + 1))
        self.scanner.updateBuffers(WZconv=self.dfWeight)
        self.scanner.preparePosBasis(start=self.scan_window[0][:2], end=self.scan_window[1][:2] )

    def setRho(self, rho=None, sigma=0.71, B_pauli=1.0):
        '''Set tip charge distribution.

        Arguments:
            rho: Dict, TipDensity, or None. Tip charge density. If None, the existing density is deleted.
            sigma: float. Tip charge density distribution, when rho is a dict.
            B_pauli: float. Pauli repulsion exponent for tip density when using FDBM.
        '''
        if rho is not None:
            self.sigma = sigma
            self.B_pauli = B_pauli
            self._rho = rho # Remember argument value so that if it's a dict the tip density can be recalculated if necessary
            if isinstance(rho, dict):
                self.rho = MultipoleTipDensity(self.forcefield.lvec[:, :3], self.forcefield.nDim[:3], sigma=self.sigma,
                    multipole=rho, ctx=self.forcefield.ctx)
            else:
                self.rho = rho
            if self.verbose > 0: print('AFMulator.setRho: Preparing buffers')
            if not np.allclose(B_pauli, 1.0):
                self.rho = self.rho.power_positive(p=self.B_pauli, in_place=False)
            self.forcefield.prepareBuffers(rho=self.rho, bDirect=True)
        else:
            self._rho = None
            self.rho = None
            if self.forcefield.rho is not None:
                if self.verbose > 0: print('AFMulator.setRho: Releasing buffers')
                self.forcefield.rho.release()
                self.forcefield.rho = None

    def setBPauli(self, B_pauli=1.0):
        '''Set Pauli repulsion exponent used in FDBM.'''
        self.setRho(self._rho, sigma=self.sigma, B_pauli=B_pauli)

    def setRhoDelta(self, rho_delta=None):
        '''Set tip electron delta-density that is used for electrostatic interaction in FDBM.

        Arguments:
            rho_delta: TipDensity or None. Tip electron delta-density. If None, the existing density is deleted.
        '''
        self.rho_delta = rho_delta
        if self.rho_delta is not None:
            if self.verbose > 0: print('AFMulator.setRhoDelta: Preparing buffers')
            self.forcefield.prepareBuffers(rho_delta=self.rho_delta, bDirect=True)
        elif self.forcefield.rho_delta is not None:
            if self.verbose > 0: print('AFMulator.setRhoDelta: Releasing buffers')
            self.forcefield.rho_delta.release()
            self.forcefield.rho_delta = None

    def setQs(self, Qs, QZs):
        '''Set tip point charges.'''
        self.Qs = Qs
        self.QZs = QZs
        self.forcefield.setQs(Qs=Qs, QZs=QZs)

    # ========= Imaging =========

    def prepareFF(self, xyzs, Zs, qs, rho_sample=None, pbc_lvec=None, rot=np.eye(3), rot_center=None, REAs=None):
        '''
        Prepare molecule parameters and calculate force field.

        Arguments:
            xyzs: np.ndarray of shape (num_atoms, 3). Positions of atoms in x, y, and z.
            Zs: np.ndarray of shape (num_atoms,). Elements of atoms.
            qs: np.ndarray of shape (num_atoms,) or :class:`.HartreePotential` or None. Charges of atoms or hartree potential.
                If None, then no electrostatics are used.
            rho_sample: ElectronDensity or None. Sample electron density. If not None, then FDBM is used
                for calculating the Pauli repulsion force. Requires rho_delta to be set and qs has to
                be HartreePotential.
            pbc_lvec: np.ndarray of shape (3, 3) or None. Unit cell lattice vectors for periodic images of atoms.
                If None, periodic boundaries are disabled, unless qs is HartreePotential and the lvec from the
                Hartree potential is used instead. If npbc = (0, 0, 0), then has no function.
            rot: np.ndarray of shape (3, 3). Rotation matrix to apply to atom positions.
            rot_center: np.ndarray of shape (3,). Center for rotation. Defaults to center of atom coordinates.
            REAs: np.ndarray of shape (num_atoms, 4). Lennard Jones interaction parameters. Calculated automatically if None.
        '''

        # Check if the scan window extends over any non-periodic boundaries and issue a warning if it does
        self.check_scan_window()

        # (Re)initialize force field if the size of the grid changed since last run.
        if (self._old_nDim != self.forcefield.nDim).any():
            if self.verbose > 0: print('(Re)initializing force field buffers.')
            if self.verbose > 1: print(f'old nDim: {self._old_nDim}, new nDim: {self.forcefield.nDim}')
            self.forcefield.tryReleaseBuffers()
            self.setRho(self._rho, self.sigma, self.B_pauli)
            self.forcefield.prepareBuffers()

        # If rho_sample is specified, then we use FDBM. Check that other requirements are satisfied
        if rho_sample is not None:
            if not isinstance(qs, HartreePotential):
                raise ValueError(f'qs should be HartreePotential when rho_sample is not None.')
            if self.rho_delta is None:
                raise ValueError(f'rho_delta should be set when rho_sample is not None.')

        # Check if using point charges or precomputed Hartee potential
        if qs is None:
            pot = None
            qs = np.zeros(len(Zs))
        elif isinstance(qs, HartreePotential):
            pot = qs
            qs = np.zeros(len(Zs))
            pbc_lvec = pbc_lvec if pbc_lvec is not None else pot.lvec[1:]
            assert pbc_lvec.shape == (3, 3), f'pbc_lvec has shape {pbc_lvec.shape}, but should have shape (3, 3)'
        else:
            pot = None

        # Determine method
        if rho_sample is not None:
            method = 'fdbm'
        elif pot is not None:
            method = 'hartree'
        else:
            method = 'point-charge'

        npbc = self.npbc if pbc_lvec is not None else (0, 0, 0)

        if rot_center is None:
            rot_center = xyzs.mean(axis=0)

        # Get Lennard-Jones parameters and apply periodic boundary conditions to atoms
        if REAs is None:
            REAs = PPU.getAtomsREA(self.iZPP, Zs, self.typeParams, alphaFac=-1.0)
        cLJs = PPU.REA2LJ(REAs)
        if sum(npbc) > 0:
            Zs, xyzs, qs, cLJs, REAs = PPU.PBCAtoms3D_np(Zs, xyzs, qs, cLJs, REAs, pbc_lvec, npbc=npbc)

        # Compute force field
        self.forcefield.makeFF(xyzs, cLJs, REAs=REAs, method=method, qs=qs, pot=pot, rho_sample=rho_sample,
            rho_delta=self.rho_delta, A=self.A_pauli, B=self.B_pauli, rot=rot, rot_center=rot_center,
            vdw_damp_method=self.vdw_damp_method, bRelease=False, bCopy=False, bFinish=False)
        if self.bSaveFF: self.saveFF()

    def prepareScanner(self):
        '''Prepare scanner. Run after preparing force field.'''

        # Copy forcefield array to scanner buffer
        self.scanner.updateFEin(self.forcefield.cl_FE)

        # Subtract origin, because OpenCL kernel for tip relaxation does not take the origin of the FF box into account
        self.pos0 = np.array([0, 0, self.scan_window[1][2]]) - self.lvec[0]

        # Prepare tip position array
        self.scanner.setScanRot(self.pos0, rot=np.eye(3), tipR0=self.tipR0)

    def evalAFM(self, X=None):
        '''
        Evaluate AFM image. Run after preparing force field and scanner.

        Arguments:
            X: np.ndarray of shape (self.scan_dim[0], self.scan_dim[1], self.scan_dim[2]-self.df_steps+1)).
               Array where AFM image will be saved. If None, will be created automatically.

        Returns:
            np.ndarray. AFM image. If X is not None, this is the same array object as X with values overwritten.
        '''

        if self.bMergeConv:
            FEout = self.scanner.run_relaxStrokesTilted_convZ()
        else:
            self.scanner.run_relaxStrokesTilted(bCopy=False, bFinish=False)
            FEout = self.scanner.run_convolveZ()

        if X is None:
            X = FEout[:,:,:,2].copy()
        else:
            if X.shape != self.scan_dim[:2] + (self.scan_dim[2] - len(self.dfWeight) + 1,):
                raise ValueError(
                    f"Expected an array of shape {self.scan_dim[:2] + (self.scan_dim[2] - len(self.dfWeight) + 1,)} "
                    + f"for storing AFM image, but got an array of shape {X.shape} instead."
                )
            X[:,:,:] = FEout[:,:,:,2]

        return X

    # ========= Debug/Plot Misc. =========

    def saveFF(self):
        FF = self.forcefield.downloadFF()
        FFx=FF[:,:,:,0]
        FFy=FF[:,:,:,1]
        FFz=FF[:,:,:,2]
        Fr = np.sqrt( FFx**2 + FFy**2 + FFz**2 )
        Fbound = 10.0
        mask = Fr.flat > Fbound
        FFx.flat[mask] *= (Fbound/Fr).flat[mask]
        FFy.flat[mask] *= (Fbound/Fr).flat[mask]
        FFz.flat[mask] *= (Fbound/Fr).flat[mask]
        if self.verbose > 0: print("FF.shape ", FF.shape)
        self.saveDebugXSF_FF( self.saveFFpre+"FF_x.xsf", FFx )
        self.saveDebugXSF_FF( self.saveFFpre+"FF_y.xsf", FFy )
        self.saveDebugXSF_FF( self.saveFFpre+"FF_z.xsf", FFz )

    def saveDebugXSF_FF( self, fname, F ):
        if(self.verbose>0): print("saveDebugXSF : ", fname)
        io.saveXSF( fname, F, self.lvec )

    def check_scan_window(self):
        '''Check that scan window does not extend beyond any non-periodic boundaries.'''
        for i, dim in enumerate('xyz'):
            if self.npbc[i]: continue
            lvec_start = self.lvec[0, i]
            lvec_end = lvec_start + self.lvec[i+1, i]
            scan_start = self.scan_window[0][i] - 0.3   # Small offsets because being close to the boundary
            scan_end = self.scan_window[1][i] + 0.3     # is problematic as well because of PP bending.
            if i == 2:
                scan_start -= self.tipR0[2]
                scan_end -= self.tipR0[2]
            if (scan_start < lvec_start) or (scan_end > lvec_end):
                print(f'Warning: The edge of the scan window in {dim} dimension is very close or extends over '
                    f'the boundary of the force-field grid which is not periodic in {dim} dimension. '
                    'If you get artifacts in the images, please check the boundary conditions and '
                    'the size of the scan window and the force field grid.')

    def plot_images(self, X, outdir='afm_images', prefix='df'):
        '''
        Plot simulated AFM images and save them to a directory.

        Arguments:
            X: np.ndarray. AFM images to plot.
            outdir: str. Path to directory where files are saved.
            prefix: str. Prefix string for saved files.
        '''
        if not os.path.exists(outdir):
            os.makedirs(outdir)
        X = X.transpose(2, 1, 0)[::-1]
        zTips = np.linspace(self.scan_window[0][2], self.scan_window[1][2] - self.df_steps * self.dz,
            self.scan_dim[2] - self.df_steps + 1)
        zTips += self.amplitude / 2
        extent = [self.scan_window[0][0], self.scan_window[1][0], self.scan_window[0][1], self.scan_window[1][1]]
        plotImages(os.path.join(outdir, prefix), X, slices = list(range(0, len(X))),
            zs=zTips, extent=extent, cmap=PPU.params['colorscale'])

def get_lvec(scan_window, pad=(2.0, 2.0, 3.0), tipR0=(0.0, 0.0, 3.0), pixPerAngstrome=10):
    pad = np.array(pad)
    tipR0 = np.array(tipR0)
    center = (np.array(scan_window[0]) + np.array(scan_window[1])) / 2
    box_size = (np.array(scan_window[1]) - np.array(scan_window[0])) + 2 * pad
    nDim = (pixPerAngstrome * box_size).round().astype(np.int32)
    nDim = np.array([VALID_SIZES[VALID_SIZES >= d][0] for d in nDim])
    box_size = nDim / pixPerAngstrome
    origin = center - box_size / 2 - tipR0
    lvec = np.array([
        origin,
        [box_size[0], 0, 0],
        [0, box_size[1], 0],
        [0, 0, box_size[2]]
    ])
    return lvec

def quick_afm(file_path, scan_size=(16, 16), offset=(0, 0), distance=8.0, scan_step=(0.1, 0.1, 0.1),
        probe_type=8, charge=-0.1, tip='dz2', sigma=0.71, num_heights=10, amplitude=1.0, out_dir=None):
    r'''
    Make an AFM simulation from a .cube, .xsf, or .xyz file, and print images to a folder.

    Arguments:
        file_path: str. Path to input file.
        scan_size: tuple of length 2. Size of scan region in angstroms.
        offset: tuple of length 2. Offset to center of scan region in angstroms.
        distance: float. Furthest distance of probe tip from sample.
        scan_step: tuple of length 3. Scan steps in x, y, and z dimensions.
        probe_type: int. Probe particle type.
        charge: float. Tip charge.
        tip: str. Tip multipole type.
        sigma: float. Width of tip charge distribution.
        num_heights: int. Number of different heights to scan.
        amplitude: float. Oscillation amplitude in angstroms.
        out_dir: str or None. Output folder path. If None, defaults to "./afm\_" + input_file_name.
    '''

    if not FFcl.oclu or not oclr.oclu:
        oclu.init_env()

    if not out_dir:
        file_name = os.path.split(file_path)[1]
        file_name = os.path.splitext(file_name)[0]
        out_dir = f'afm_{file_name}'.replace(' ', '_')

    if not os.path.exists(out_dir):
        os.makedirs(out_dir)

    # Load input file
    if file_path.endswith('.xsf') or file_path.endswith('.cube'):
        qs, xyzs, Zs = hartreeFromFile(file_path)
        multipole = {tip: charge}
        Qs = [0, 0, 0, 0]
        QZs = [0, 0, 0, 0]
    elif file_path.endswith('.xyz'):
        xyzs, Zs, qs, _ = io.loadXYZ(file_path)
        multipole = {}
        if tip == 's':
            Qs = [charge, 0, 0, 0]
            QZs = [0, 0, 0, 0]
        elif tip == 'pz':
            Qs = [10*charge, -10*charge, 0, 0]
<<<<<<< HEAD
            QZs = [0.1, -0.1, 0, 0]
=======
>>>>>>> e0396587
        elif tip == 'dz2':
            Qs = [100*charge, -200*charge, 100*charge, 0]
            QZs = [0.1, 0, -0.1, 0]
        else:
            raise ValueError(f'Unsupported tip type `{tip}` for point charges.')
    else:
        raise ValueError(f'Unsupported file format in file `{file_path}`.')

    # Figure out scan parameters
    z_max = xyzs[:, 2].max() + distance
    xy_center = (xyzs[:, :2].min(axis=0) + xyzs[:, :2].max(axis=0)) / 2 + np.array(offset)
    df_steps = int(amplitude / scan_step[2])
    z_size = (num_heights + df_steps - 1) * scan_step[2]
    scan_window = (
        (xy_center[0] - scan_size[0] / 2, xy_center[1] - scan_size[1] / 2, z_max - z_size),
        (xy_center[0] + scan_size[0] / 2, xy_center[1] + scan_size[1] / 2, z_max)
    )
    scan_dim = (int(scan_size[0] / scan_step[0]), int(scan_size[1] / scan_step[1]), int(z_size / scan_step[2]))

    # Do scan
    afmulator = AFMulator(
        scan_window=scan_window,
        scan_dim=scan_dim,
        rho=multipole,
        iZPP=probe_type,
        Qs=Qs,
        QZs=QZs,
        df_steps=df_steps
    )
    X = afmulator(xyzs, Zs, qs)

    # Plot
    X = X[:, :, ::-1].T
    extent = [scan_window[0][0], scan_window[1][0], scan_window[0][1], scan_window[1][1]]
    zs = np.linspace(scan_window[0][2], scan_window[1][2], scan_dim[2]+1)[:num_heights]
    plotImages(os.path.join(out_dir, 'df'), X, range(len(X)), extent=extent, zs=zs)<|MERGE_RESOLUTION|>--- conflicted
+++ resolved
@@ -502,10 +502,7 @@
             QZs = [0, 0, 0, 0]
         elif tip == 'pz':
             Qs = [10*charge, -10*charge, 0, 0]
-<<<<<<< HEAD
             QZs = [0.1, -0.1, 0, 0]
-=======
->>>>>>> e0396587
         elif tip == 'dz2':
             Qs = [100*charge, -200*charge, 100*charge, 0]
             QZs = [0.1, 0, -0.1, 0]
