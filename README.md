
# Probe Particle Model (PPM)

Simple and efficient **simulation software for high-resolution atomic force microscopy** (**HR-AFM**) and other scanning probe microscopy (SPM) techniques with sub-molecular resolution (STM, IETS, TERS). It simulates deflection of the particle attached to the tip (typically CO molecule, but also e.g. Xe, Cl-, H2O and others).

### Further information
- Publications: https://github.com/Probe-Particle/ProbeParticleModel#notable-publications-using-probe-particle-model
- Wiki: https://github.com/Probe-Particle/ProbeParticleModel/wiki
- API documentation: https://ppafm.readthedocs.io/en/latest/

## Flavors of PPM

Since 2014 PPM developed into the toolbox of various methodologies adjusted for a particular use case.

1. **CPU version:** - Original implementation using Python & C/C++. It can simulate a typical AFM experiment (3D stack of AFM images) in ~1 minute. It is the base version for the development of new features and methodology. All available simulation models are implemented in this version, including:
   1. **Point charge electrostatics + Lennard-Jones:** Original fully classical implementation allows the user to set up calculation without any ab-initio input simply by specifying atomic positions, types and charges.
   2. **Hartree-potential electrostatics + Lennard-Jones:** Electrostatics is considerably improved by using Hartree potential from DFT calculation (e.g. LOCPOT from VASP) and using the Quadrupole model for CO-tip. We found this crucial to properly simulate polar molecules (e.g. H2O clusters, carboxylic acids, PTCDA) which exhibit strong electrostatic distortions of AFM images. Thanks to implementation using fast Fourier transform (FFT) this improvement does not increase the computational time (still ~1 minute), as long as the input electrostatic field is accessible.
   3. **Hartree-potential electrostatics + Density overlap:** Further accuracy improvement is achieved when Pauli repulsion between electron shells of atoms is modeled by the overlap between electron density of tip and sample. This repulsive term replaces the repulsive part of Lennard-Jones while the attractive part (C6) remains. This modification considerably improves especially simulation of molecules with electron pairs (-NH-, -OH, =O group), triple bonds and other strongly concentrated electrons. Calculation of the overlap repulsive potential is again accelerated by FFT to achieve minimal computational overhead (2-3 minutes) as long as input densities of tip and sample are available.
2. **GPU version:** - Version specially designed for generation of training data for machine learning. Implementation using `pyOpenCL` can parallelize the evaluation of forcefield and relaxation of probe-particle positions over hundreds or thousands of stream-processors of the graphical accelerator. Further speed-up is achieved by using hardware accelerated trilinear interpolation of 3D textures available in most GPUs. This allows simulating 10-100 AFM experiments per second on consumer-grade desktop GPU.
   * GPU version is designed to work in collaboration with machine-learning software for AFM (https://github.com/SINGROUP/ASD-AFM) and use various generators of molecular geometry.
3. **GUI @ GPU** - The speed of GPU implementation also allows to make interactive GUI where AFM images of molecules can be updated on the fly (<<0.1s) on a common laptop computer while the user is editing molecular geometry or parameters of the tip. This provides an invaluable tool especially to experimentalists trying to identify and interpret the structure and configuration of molecules in experiments on-the-fly while running the experiment.

#### Other branches

* **master_backup** - Old `master` branch was recently significantly updated and named `main`. For users who miss the old master branch, we provided a backup copy. However, this version is very old and its use is discouraged. If you miss some functionality or are not satisfied with the behavior of current `main` branch please let us know by creating an *issue*.
* **PhotonMap** - implements the latest developments concerning sub-molecular scanning probe combined with Raman spectroscopy (TERS)y and fluorescent spectroscopy (LSTM).
* **complex_tip** - Modification of probe-particle model with 2 particles allows a better fit to experimental results at the cost of additional fitting parameters.

## Installation & running examples

All development and testing were done on **linux** OS (mostly ubuntu). For the windows version, `docker` version will be prepared soon. In the meantime - several people successfully used probe-particle on windows using [mingw](https://www.mingw-w64.org/).

#### Install & run CPU version

**Requirements:** Python3 (numpy,matplotlib) & C/C++ compiler (g++,make)

##### First run: Graphene with point-charges
 1. clone the repository: `clone https://github.com/Probe-Particle/ProbeParticleModel.git`
 2. compile the C/C++ modules
    * `cd ProbeParticleModel/Graphene`
    * `make`
 3. Navigate to examples directory `cd ProbeParticleModel/examples/Graphene`this example uses simple (Point-charges + Lennard-Jones)
 4. run the example `./run.sh`
 5. output directory `/examples/Graphene/Q-0.05K0.50/Amp2.0` should contain simulated images with tip charge -0.05e, stiffness 0.5N/m and ossicaltion amplitude 2.0A.

*NOTE:* Python package is designed to automatically recompile the C/C++ automatically, which is convenient for development, so explicit compilation in step #2 maybe not be necessary. see e.g. `cpp_utils.make("PP")` in `ppafm/core.py`

##### Example 2: PTCDA with Hartree potential

1. navigate to `ProbeParticleModel/examples/PTCDA_Hartree`
2. run the example `./run.sh`

*NOTE:* Notice that the script `run.sh` downloads and unpack LOCPOT file:
`wget --no-check-certificate "https://www.dropbox.com/s/18eg89l89npll8x/LOCPOT.xsf.zip"`
`unzip LOCPOT.xsf.zip`
this is a large 3D volumetric file which contains Hartree electrostatic potential (in this example computed by VASP) which have to be provided.

##### Example 3: Pyridine with Density-overlap

1. navigate to `ProbeParticleModel/examples/pyridineDensOverlap`
2. run the example `./run.sh`

*NOTE:* Notice that the script `run.sh` downloads and unpacks files `CHGCAR.xsf` & `LOCPOT.xsf` and places them in subdirectories `sample` and `tip`. These are electron density and Hartree potential which need to be provided from DFT calculation (this time from VASP).

#### Install & run GPU GUI

Install prerequisites (Ubuntu):
```sh
sudo apt install git python3-pip python3-pyqt5
pip install matplotlib numpy pyopencl reikna ase
```

Additionally an OpenCL Installable Client Driver (ICD) for your compute device is required:
* Nvidia GPU: comes with the standard Nvidia driver (nvidia-driver-xxx)
* AMD GPU: `sudo apt install mesa-opencl-icd`
* Intel HD Graphics: `sudo apt install intel-opencl-icd`
* CPU: `sudo apt install pocl-opencl-icd`

Run the GUI application:
```sh
./GUI/ppm-gui
```

<<<<<<< HEAD
In order to make the GUI application appear in the system application menu and 'Open with' context menus, link the `ppm-gui` application to a location that is on PATH, e.g. `~/.local/bin`, and install the provided .desktop file. This can be achived by running the following in the repository root:
```bash
ln -s `realpath ./GUI/ppm-gui` $HOME/.local/bin
cp ./GUI/resources/ppm-gui.desktop $HOME/.local/share/applications
```

=======
>>>>>>> 338f9f3d
###### Usage:
* Open a file by clicking `Open File...` at the bottom or provide an input file as a command line argument. The input file can be a .xyz geometry file (possibly with point charges*), a VASP POSCAR or CONTCAR file, an FHI-aims .in file, or a .xsf or .cube Hartree potential file. Loading large files may take some time.
* Changing any number in any input box will automatically update the image. There are also presets for some commonly used tip configurations.
Hover the mouse cursor over any parameter for a tooltip explaining the meaning of the parameter.
* Click anywhere on the image to bring up a plot of the df approach curve for that point in the image.
* Scroll anywhere on the image to zoom the scan window in/out of that spot.
* Click on the `View Geometry` button to show the system geometry in ASE GUI.
* Click on the `Edit Geometry` button to edit the positions, types, and charges of the atoms in the system. Note that for Hartree potential inputs editing charges is disabled and editing the geometry only affects the Lennard-Jones force field.
* Click on the `View Forcefield` button to view different components of the force field. Note that the forcefield box size is inferred automatically from the scan size and is bigger than the scan size. Take into account the probe particle equilibrium distance when comparing the reported z-coordinates between the forcefield and the df image.
* Click on the `Edit Forcefield` button to edit the per-species parameters of the Lennard-Jones forcefield.
* Save the current image or df data by clicking the `Save Image...` or `Save df...` buttons at the bottom.
* In case there are multiple OpenCL devices installed on the system, use the `-l` or `--list-devices` option to list available devices and choose the device using the `-d` or `--device` option with the device platform number as the argument.

*Note that while input files without charges work, depending on the system, the resulting image may be significantly different from an image with electrostatics, and therefore may not be representative of reality. If no electrostatics are included, this is indicated in the title of the image.

#### Run GPU generator for machine learning

* `examples/CorrectionLoopGraphene` use GPU accelerated PPM to iteratively improve the estimate of molecular geometry by comparing simulated AFM images with reference. This is work-in-progress. Currently, modification of estimate geometry is random (Monte-Carlo), while later we plan to develop a more clever (e.g. Machine-Learned) heuristic for more efficient improvment.
* `examples/Generator` quickly generates a batch of simulated AFM images (resp. 3D data stacks) which can be further used for machine learning. Especially in connection with (https://github.com/SINGROUP/ASD-AFM).

### Notable publications using Probe Particle Model

* [Prokop Hapala, Georgy Kichin, Christian Wagner, F. Stefan Tautz, Ruslan Temirov, and Pavel Jelínek, Mechanism of high-resolution STM/AFM imaging with functionalized tips, Phys. Rev. B 90, 085421 – Published 19 August 2014](http://journals.aps.org/prb/abstract/10.1103/PhysRevB.90.085421)
* [Prokop Hapala, Ruslan Temirov, F. Stefan Tautz, and Pavel Jelínek, Origin of High-Resolution IETS-STM Images of Organic Molecules with Functionalized Tips, Phys. Rev. Lett. 113, 226101 – Published 25 November 2014,](http://journals.aps.org/prl/abstract/10.1103/PhysRevLett.113.226101)

### License
MIT<|MERGE_RESOLUTION|>--- conflicted
+++ resolved
@@ -81,15 +81,12 @@
 ./GUI/ppm-gui
 ```
 
-<<<<<<< HEAD
 In order to make the GUI application appear in the system application menu and 'Open with' context menus, link the `ppm-gui` application to a location that is on PATH, e.g. `~/.local/bin`, and install the provided .desktop file. This can be achived by running the following in the repository root:
 ```bash
 ln -s `realpath ./GUI/ppm-gui` $HOME/.local/bin
 cp ./GUI/resources/ppm-gui.desktop $HOME/.local/share/applications
 ```
 
-=======
->>>>>>> 338f9f3d
 ###### Usage:
 * Open a file by clicking `Open File...` at the bottom or provide an input file as a command line argument. The input file can be a .xyz geometry file (possibly with point charges*), a VASP POSCAR or CONTCAR file, an FHI-aims .in file, or a .xsf or .cube Hartree potential file. Loading large files may take some time.
 * Changing any number in any input box will automatically update the image. There are also presets for some commonly used tip configurations.
