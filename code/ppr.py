#!/usr/bin/python

import os
import sys
import numpy as np
import matplotlib.pyplot as plt
import elements
import GridUtils as GU
import basUtils
import ProbeParticle as PP

from optparse import OptionParser

try:
    sys.argv[1]
except IndexError:
    print "Please specify a file with coordinates"
    exit(1)

parser = OptionParser()
parser.add_option(      "--dfrange", action="store", type="float", help="Range of plotted frequency shift (df)", nargs=2)
parser.add_option(      "--df",      action="store_true",  help="Write AFM frequency shift in df.xsf file", default=False)
(options, args) = parser.parse_args()

<<<<<<< HEAD
print " >> WARNING!!! OVEWRITING SETTINGS by params.ini  "
=======
print "Reading coordinates from the file {}".format(sys.argv[1])

print " >> WARNING!!! OVERWRITING SETTINGS by params.ini  "
>>>>>>> 0cdeff47

PP.loadParams( 'params.ini' )



Fx,lvec,nDim,head=GU.loadXSF('FFel_x.xsf')
Fy,lvec,nDim,head=GU.loadXSF('FFel_y.xsf')
Fz,lvec,nDim,head=GU.loadXSF('FFel_z.xsf')

PP.params['gridA'] = lvec[ 1,:  ].copy()
PP.params['gridB'] = lvec[ 2,:  ].copy()
PP.params['gridC'] = lvec[ 3,:  ].copy()
PP.params['gridN'] = nDim.copy()

FF   = np.zeros( (nDim[0],nDim[1],nDim[2],3) )
FFLJ = np.zeros( np.shape( FF ) )
FFel = np.zeros( np.shape( FF ) )

FFel[:,:,:,0]=Fx
FFel[:,:,:,1]=Fy
FFel[:,:,:,2]=Fz

cell =np.array([
PP.params['gridA'],
PP.params['gridB'],
PP.params['gridC'],
]).copy() 
gridN = PP.params['gridN']




print " # ============ define atoms "


atoms    = basUtils.loadAtoms(sys.argv[1], elements.ELEMENT_DICT )
Rs       = np.array([atoms[1],atoms[2],atoms[3]]);  
iZs      = np.array( atoms[0])

"""
if not PP.params['PBC' ]:
	print " NO PBC => autoGeom "
	PP.autoGeom( Rs, shiftXY=True,  fitCell=True,  border=3.0 )
	print " NO PBC => params[ 'gridA'   ] ", PP.params[ 'gridA' ] 
	print " NO PBC => params[ 'gridB'   ] ", PP.params[ 'gridB'   ]
	print " NO PBC => params[ 'gridC'   ] ", PP.params[ 'gridC'   ]
	print " NO PBC => params[ 'scanMin' ] ", PP.params[ 'scanMin' ]
	print " NO PBC => params[ 'scanMax' ] ", PP.params[ 'scanMax' ]
"""
Rs = np.transpose( Rs, (1,0) ).copy() 
Qs = np.array( atoms[4] )


if PP.params['PBC' ]:
	iZs,Rs,Qs = PP.PBCAtoms( iZs, Rs, Qs, avec=PP.params['gridA'], bvec=PP.params['gridB'] )

print "shape( Rs )", np.shape( Rs ); 
#print "Rs : ",Rs



print " # ============ define Scan and allocate arrays   - do this before simulation, in case it will crash "

dz    = PP.params['scanStep'][2]
zTips = np.arange( PP.params['scanMin'][2], PP.params['scanMax'][2]+0.00001, dz )[::-1];
ntips = len(zTips); 
print " zTips : ",zTips
rTips = np.zeros((ntips,3))
rs    = np.zeros((ntips,3))
fs    = np.zeros((ntips,3))

rTips[:,0] = 1.0
rTips[:,1] = 1.0
rTips[:,2] = zTips 

PP.setTip()

xTips  = np.arange( PP.params['scanMin'][0], PP.params['scanMax'][0]+0.00001, 0.1 )
yTips  = np.arange( PP.params['scanMin'][1], PP.params['scanMax'][1]+0.00001, 0.1 )
extent=( xTips[0], xTips[-1], yTips[0], yTips[-1] )
fzs    = np.zeros(( len(zTips), len(yTips ), len(xTips ) ));

nslice = 10;

atomTypesFile = os.path.dirname(sys.argv[0]) + '/defaults/atomtypes.ini'
FFparams      = PP.loadSpecies(atomTypesFile)
C6,C12        = PP.getAtomsLJ( PP.params['probeType'], iZs, FFparams )



# ==============================================
#   The costly part of simulation starts here
# ==============================================

print " # =========== Sample LenardJones "

PP.setFF( FF, cell  )
PP.setFF_Pointer( FF )
PP.getLenardJonesFF( Rs, C6, C12 )


withElectrostatics = ( abs( PP.params['charge'] )>0.001 )
if withElectrostatics: 
	print " # =========== Sample Coulomb "
	FF += FFel*PP.params['charge']
	PP.setFF_Pointer( FF )


del FFel


print " # ============  Relaxed Scan 3D "

for ix,x in enumerate( xTips  ):
	print "relax ix:", ix
	rTips[:,0] = x
	for iy,y in enumerate( yTips  ):
		rTips[:,1] = y
		itrav = PP.relaxTipStroke( rTips, rs, fs ) / float( len(zTips) )
		fzs[:,iy,ix] = fs[:,2].copy()
		

print " # ============  convert Fz -> df "

dfs = PP.Fz2df( fzs, dz = dz, k0 = PP.params['kCantilever'], f0=PP.params['f0Cantilever'], n=int(PP.params['Amplitude']/dz) )


if(options.df == True):
	GU.saveXSF('df.xsf', dfs, lvec, head)

print " # ============  Plot Relaxed Scan 3D "
slices = range( 0, len(dfs) )
for ii,i in enumerate(slices):
	print " plotting ", i
	plt.figure( figsize=( 10,10 ) )
	plt.imshow( dfs[i], origin='image', interpolation=PP.params['imageInterpolation'], cmap=PP.params['colorscale'], extent=extent )
	z = zTips[i]
        """
	if(options.dfrange != None):
		fmin = options.dfrange[0]
		fmax = options.dfrange[1]
		plt.imshow( dfs[i], origin='image', interpolation=PP.params['imageInterpolation'], vmin=fmin, vmax=fmax, cmap=PP.params['colorscale'], extent=extent )
	else:
		plt.imshow( dfs[i], origin='image', interpolation=PP.params['imageInterpolation'], cmap=PP.params['colorscale'], extent=extent )
<<<<<<< HEAD
	z = zTips[i]
#	z = zTips[i] - PP.params['moleculeShift' ][2]
=======
	z = zTips[i]# - PP.params['moleculeShift' ][2]
        """
>>>>>>> 0cdeff47
	plt.colorbar();
	plt.xlabel(r' Tip_x $\AA$')
	plt.ylabel(r' Tip_y $\AA$')
	plt.title( r"df Tip_z = %2.2f $\AA$" %z  )
	plt.savefig( 'df_%04i.png' %i, bbox_inches='tight' )


print " ***** ALL DONE ***** "<|MERGE_RESOLUTION|>--- conflicted
+++ resolved
@@ -6,6 +6,7 @@
 import matplotlib.pyplot as plt
 import elements
 import GridUtils as GU
+#import XSFutils
 import basUtils
 import ProbeParticle as PP
 
@@ -22,13 +23,9 @@
 parser.add_option(      "--df",      action="store_true",  help="Write AFM frequency shift in df.xsf file", default=False)
 (options, args) = parser.parse_args()
 
-<<<<<<< HEAD
-print " >> WARNING!!! OVEWRITING SETTINGS by params.ini  "
-=======
 print "Reading coordinates from the file {}".format(sys.argv[1])
 
 print " >> WARNING!!! OVERWRITING SETTINGS by params.ini  "
->>>>>>> 0cdeff47
 
 PP.loadParams( 'params.ini' )
 
@@ -164,22 +161,15 @@
 for ii,i in enumerate(slices):
 	print " plotting ", i
 	plt.figure( figsize=( 10,10 ) )
-	plt.imshow( dfs[i], origin='image', interpolation=PP.params['imageInterpolation'], cmap=PP.params['colorscale'], extent=extent )
-	z = zTips[i]
-        """
 	if(options.dfrange != None):
 		fmin = options.dfrange[0]
 		fmax = options.dfrange[1]
 		plt.imshow( dfs[i], origin='image', interpolation=PP.params['imageInterpolation'], vmin=fmin, vmax=fmax, cmap=PP.params['colorscale'], extent=extent )
 	else:
 		plt.imshow( dfs[i], origin='image', interpolation=PP.params['imageInterpolation'], cmap=PP.params['colorscale'], extent=extent )
-<<<<<<< HEAD
 	z = zTips[i]
 #	z = zTips[i] - PP.params['moleculeShift' ][2]
-=======
-	z = zTips[i]# - PP.params['moleculeShift' ][2]
-        """
->>>>>>> 0cdeff47
+	z = zTips[i]
 	plt.colorbar();
 	plt.xlabel(r' Tip_x $\AA$')
 	plt.ylabel(r' Tip_y $\AA$')
